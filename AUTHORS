--- conflicted
+++ resolved
@@ -36,8 +36,6 @@
 Stephanie Kemna <stephaniekemna@gmail.com> 2016-10-11
 Tommaso Fabbri <t.fabbri@yahoo.com> 2017-03-02
 Michael Godin <mikegodin@yahoo.com> 2018-05-30
-<<<<<<< HEAD
-=======
 
 If you prefer, you may email the signed CLA to toby@gobysoft.org
 
@@ -45,5 +43,4 @@
 
 Third-party contributions (works not authored by GobySoft or those who have signed GobySoft's CLA) must be publicly available with an open source license that is compatible with the GPL (see https://www.gnu.org/licenses/license-list.html#GPLCompatibleLicenses). For example, most projects available in Debian APT repositories fulfill this requirement. 
 
-If portions of a contribution are not licensed under a GPL-compatible license, the original author(s) must also sign the GobySoft CLA for the contribution to be accepted.
->>>>>>> af6da62d
+If portions of a contribution are not licensed under a GPL-compatible license, the original author(s) must also sign the GobySoft CLA for the contribution to be accepted.