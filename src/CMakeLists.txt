--- conflicted
+++ resolved
@@ -51,15 +51,9 @@
 
 # module dependencies
 # you can optionally build up to any point in this chain
-<<<<<<< HEAD
-# protobuf -> util -> acomms -> core -> moos
-if(build_protobuf)
-  add_subdirectory(protobuf)
-=======
 # common -> util -> acomms -> moos
 if(build_common)
   add_subdirectory(common)
->>>>>>> a8358161
 
   option(build_util "Build the Goby Utility library and applications (requires goby-common)" ON)
   if(build_util)
