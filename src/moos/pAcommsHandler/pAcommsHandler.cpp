// t. schneider tes@mit.edu 06.05.08
// ocean engineering graudate student - mit / whoi joint program
// massachusetts institute of technology (mit)
// laboratory for autonomous marine sensing systems (lamss)
// 
// this is pAcommsHandler.cpp, part of pAcommsHandler 
//
// see the readme file within this directory for information
// pertaining to usage and purpose of this script.
//
// This program is free software: you can redistribute it and/or modify
// it under the terms of the GNU General Public License as published by
// the Free Software Foundation, either version 3 of the License, or
// (at your option) any later version.
//
// This software is distributed in the hope that it will be useful,
// but WITHOUT ANY WARRANTY; without even the implied warranty of
// MERCHANTABILITY or FITNESS FOR A PARTICULAR PURPOSE.  See the
// GNU General Public License for more details.
//
// You should have received a copy of the GNU General Public License
// along with this software.  If not, see <http://www.gnu.org/licenses/>.

#include <cctype>

#include <boost/lexical_cast.hpp>
#include <boost/algorithm/string.hpp>
#include <boost/date_time/posix_time/posix_time.hpp>
#include <boost/numeric/conversion/cast.hpp>
#include <boost/foreach.hpp>
#include <boost/math/special_functions/fpclassify.hpp>

#include "pAcommsHandler.h"
#include "goby/util/sci.h"

using namespace goby::util::tcolor;
using goby::acomms::operator<<;
using goby::util::as;
using google::protobuf::uint32;
using goby::acomms::NaN;
using goby::transitional::DCCLMessageVal;
using goby::glog;

pAcommsHandlerConfig CpAcommsHandler::cfg_;
CpAcommsHandler* CpAcommsHandler::inst_ = 0;

CpAcommsHandler* CpAcommsHandler::get_instance()
{
    if(!inst_)
        inst_ = new CpAcommsHandler();
    return inst_;
}

CpAcommsHandler::CpAcommsHandler()
    : TesMoosApp(&cfg_),
      transitional_dccl_(&glog),
      dccl_(goby::acomms::DCCLCodec::get()),
      queue_manager_(goby::acomms::QueueManager::get()),
      driver_(0),
      mac_(&glog)
{
    goby::acomms::connect(&queue_manager_.signal_receive,
                          this, &CpAcommsHandler::queue_incoming_data);
    goby::acomms::connect(&queue_manager_.signal_receive_ccl,
                          this, &CpAcommsHandler::queue_incoming_data);
    goby::acomms::connect(&queue_manager_.signal_ack,
                          this, &CpAcommsHandler::queue_ack);
    goby::acomms::connect(&queue_manager_.signal_data_on_demand,
                          this, &CpAcommsHandler::queue_on_demand);
    goby::acomms::connect(&queue_manager_.signal_queue_size_change,
                          this, &CpAcommsHandler::queue_qsize);
    goby::acomms::connect(&queue_manager_.signal_expire,
                          this, &CpAcommsHandler::queue_expire);

    process_configuration();

    // bind the lower level pieces of goby-acomms together
    if(driver_)
    {
        goby::acomms::bind(*driver_, *queue_manager_);
        goby::acomms::bind(mac_, *driver_);

// bind our methods to the rest of the goby-acomms signals
        goby::acomms::connect(&driver_->signal_all_outgoing,
                              this, &CpAcommsHandler::modem_raw_out);
        goby::acomms::connect(&driver_->signal_all_incoming,
                              this, &CpAcommsHandler::modem_raw_in);    
        goby::acomms::connect(&driver_->signal_range_reply,
                              this, &CpAcommsHandler::modem_range_reply);
    }
    
    
<<<<<<< HEAD
    goby::acomms::connect(&queue_manager_->signal_receive,
                          this, &CpAcommsHandler::queue_receive);
    goby::acomms::connect(&queue_manager_->signal_receive_ccl,
                          this, &CpAcommsHandler::queue_receive_ccl);
    goby::acomms::connect(&queue_manager_->signal_ack,
                          this, &CpAcommsHandler::queue_ack);
    // goby::acomms::connect(&queue_manager_->signal_data_on_demand,
    //                       this, &CpAcommsHandler::queue_on_demand);
    goby::acomms::connect(&queue_manager_->signal_queue_size_change,
                          this, &CpAcommsHandler::queue_qsize);
    goby::acomms::connect(&queue_manager_->signal_expire,
                          this, &CpAcommsHandler::queue_expire);

=======
>>>>>>> 8adc2ad8
    do_subscriptions();
}

CpAcommsHandler::~CpAcommsHandler()
{}

void CpAcommsHandler::loop()
{
    dccl_loop();
    if(driver_) driver_->do_work();
    mac_.do_work();
    queue_manager_->do_work();    
}


void CpAcommsHandler::dccl_loop()
{
    std::set<unsigned> ids;
    if(transitional_dccl_.is_time_trigger(ids))
    {
        BOOST_FOREACH(unsigned id, ids)
        {
            boost::shared_ptr<google::protobuf::Message> mm;
            pack(id, mm);
        }
    }
}


void CpAcommsHandler::do_subscriptions()
// RegisterVariables: register for variables we want to get mail for
{
    // non dccl
    typedef std::pair<std::string, goby::acomms::protobuf::QueueKey> P;
    BOOST_FOREACH(const P& p, out_moos_var2queue_)
    {
        if(p.second.type() != goby::acomms::protobuf::QUEUE_DCCL)
            subscribe(p.first, &CpAcommsHandler::handle_message_push, this);
    }
        


    // ping
    subscribe(MOOS_VAR_COMMAND_RANGING, &CpAcommsHandler::handle_ranging_request, this);

    // update comms cycle
    subscribe(MOOS_VAR_CYCLE_UPDATE, &CpAcommsHandler::handle_mac_cycle_update, this);
    subscribe(MOOS_VAR_POLLER_UPDATE, &CpAcommsHandler::handle_mac_cycle_update, this);

    
    std::set<std::string> enc_vars, dec_vars;

    BOOST_FOREACH(unsigned id, transitional_dccl_.all_message_ids())
    {
        std::set<std::string> vars = transitional_dccl_.get_pubsub_encode_vars(id);
        enc_vars.insert(vars.begin(), vars.end());
        
        vars = transitional_dccl_.get_pubsub_decode_vars(id);
        dec_vars.insert(vars.begin(), vars.end());       
    }
    BOOST_FOREACH(const std::string& s, dec_vars)
    {
        if(!s.empty())
        {
            subscribe(s, &CpAcommsHandler::dccl_inbox, this);
            
            glog << group("dccl_dec")
                 <<  "registering (dynamic) for decoding related hex var: {"
                 << s << "}" << std::endl;
        }
    }
    BOOST_FOREACH(const std::string& s, enc_vars)
    {
        if(!s.empty())
        {
            subscribe(s, &CpAcommsHandler::dccl_inbox, this);
            
            glog << group("dccl_dec") <<  "registering (dynamic) for encoding related hex var: {" << s << "}" << std::endl;
        }
    }

    glog << group("dccl_enc") << transitional_dccl_.brief_summary() << std::endl;
}


//
// Mail Handlers
//


void CpAcommsHandler::dccl_inbox(const CMOOSMsg& msg)
{            
    const std::string& key = msg.GetKey();
    const std::string& sval = msg.GetString();
    
    std::set<unsigned> ids;    
    if(transitional_dccl_.is_publish_trigger(ids, key, sval))
    {
        BOOST_FOREACH(unsigned id, ids)
        {
            boost::shared_ptr<google::protobuf::Message> mm;
            pack(id, mm);
        } 
    }
}

void CpAcommsHandler::handle_ranging_request(const CMOOSMsg& msg)
{
    goby::acomms::protobuf::ModemRangingRequest request_msg;
    parse_for_moos(msg.GetString(), &request_msg);
    glog << "ranging request: " << request_msg << std::endl;
    if(driver_) driver_->handle_initiate_ranging(&request_msg);
}

void CpAcommsHandler::handle_message_push(const CMOOSMsg& msg)
{
    goby::acomms::protobuf::ModemDataTransmission new_message;
    parse_for_moos(msg.GetString(), &new_message);

    if(!new_message.base().has_time())
        new_message.mutable_base()->set_time(as<std::string>(goby::util::goby_time()));
        
    goby::acomms::protobuf::QueueKey& qk = out_moos_var2queue_[msg.GetKey()];
    
    if(new_message.data().empty())
        glog << warn << "message is either empty or contains invalid data" << std::endl;
    else if(!(qk.type() == goby::acomms::protobuf::QUEUE_DCCL))
    {
        new_message.mutable_queue_key()->CopyFrom(out_moos_var2queue_[msg.GetKey()]);
        
        std::string serialized;
        serialize_for_moos(&serialized, new_message);
        publish(MOOS_VAR_OUTGOING_DATA, serialized);
        queue_manager_->push_message(new_message);
    }
}


void CpAcommsHandler::handle_mac_cycle_update(const CMOOSMsg& msg)
{
    goby::acomms::protobuf::MACUpdate update_msg;
    parse_for_moos(msg.GetString(), &update_msg);
    
    glog << "got update for MAC: " << update_msg << std::endl;

    if(!update_msg.dest() == cfg_.modem_id())
    {
        glog << "update not for us" << std::endl;
        return;
    }
    
    switch(update_msg.update_type())
    {
        case goby::acomms::protobuf::MACUpdate::REPLACE:
            mac_.clear_all_slots();
            // fall through intentional
        case goby::acomms::protobuf::MACUpdate::ADD:
            BOOST_FOREACH(const goby::acomms::protobuf::Slot& slot, update_msg.slot())
                mac_.add_slot(slot);
            break;

        case goby::acomms::protobuf::MACUpdate::REMOVE:
            BOOST_FOREACH(const goby::acomms::protobuf::Slot& slot, update_msg.slot())
                mac_.remove_slot(slot);
            break;
    }
}

//
// Callbacks from goby libraries
//
void CpAcommsHandler::queue_qsize(const goby::acomms::protobuf::QueueSize& size)
{
    glogger() << "New qsize: " << size << std::endl;
    
    std::string serialized;
    serialize_for_moos(&serialized, size);
    
    publish(MOOS_VAR_QSIZE, serialized);
}
void CpAcommsHandler::queue_expire(const google::protobuf::Message& message)
{
    std::string serialized;
    serialize_for_moos(&serialized, message);
    
    publish(MOOS_VAR_EXPIRE, serialized);
}

void CpAcommsHandler::queue_ack(const goby::acomms::protobuf::ModemDataAck& ack_msg,
                                const google::protobuf::Message& orig_msg)
{
    std::string serialized;
    serialize_for_moos(&serialized, orig_msg);
    
    publish(MOOS_VAR_ACK, serialized);
}



void CpAcommsHandler::queue_receive_ccl(const goby::acomms::protobuf::ModemDataTransmission& message)
{
    std::string serialized;
    serialize_for_moos(&serialized, message);        
    CMOOSMsg m(MOOS_NOTIFY, MOOS_VAR_INCOMING_DATA, serialized, -1);
    m.m_sOriginatingCommunity = boost::lexical_cast<std::string>(message.base().src());    
    publish(m);

    // we know what this type is
    if(in_queue2moos_var_.count(message.queue_key()))
    {
        // post message and set originating community to modem id 
        CMOOSMsg m_specific(MOOS_NOTIFY, in_queue2moos_var_[message.queue_key()], serialized, -1);
        m_specific.m_sOriginatingCommunity = boost::lexical_cast<std::string>(message.base().src());
        
        publish(m_specific);
    
        glog << group("q_in") << "published received data to "
                  << in_queue2moos_var_[message.queue_key()] << ": " << message << std::endl;

    }
}

void CpAcommsHandler::queue_receive(const google::protobuf::Message& msg)
{
    unpack(msg);
}


// void CpAcommsHandler::queue_on_demand(const goby::acomms::protobuf::ModemDataRequest& request_msg, goby::acomms::protobuf::ModemDataTransmission* data_msg)
// {
//     pack(data_msg->queue_key().id(), data_msg);
// }



void CpAcommsHandler::modem_raw_in(const goby::acomms::protobuf::ModemMsgBase& base_msg)
{
    if(base_msg.raw().length() < MAX_MOOS_PACKET)
        publish(MOOS_VAR_NMEA_IN, base_msg.raw());
}

void CpAcommsHandler::modem_raw_out(const goby::acomms::protobuf::ModemMsgBase& base_msg)
{
    std::string out;
    serialize_for_moos(&out, base_msg);
        
    if(base_msg.raw().length() < MAX_MOOS_PACKET)
        publish(MOOS_VAR_NMEA_OUT, base_msg.raw());
    
}

void CpAcommsHandler::modem_range_reply(const goby::acomms::protobuf::ModemRangingReply& message)
{
    glog << "got range reply: " << message << std::endl;    
    std::string serialized;
    serialize_for_moos(&serialized, message);
    publish(MOOS_VAR_RANGING, serialized);
}


//
// READ CONFIGURATION
//

void CpAcommsHandler::process_configuration()
{
    // create driver object
    switch(cfg_.driver_type())
    {
        case pAcommsHandlerConfig::DRIVER_WHOI_MICROMODEM:
            driver_ = new goby::acomms::MMDriver(&glog);
            break;

        case pAcommsHandlerConfig::DRIVER_ABC_EXAMPLE_MODEM:
            driver_ = new goby::acomms::ABCDriver(&glog);
            break;
            
        case pAcommsHandlerConfig::DRIVER_NONE: break;
    }

    // add groups to flexostream human terminal output
    mac_.add_flex_groups(&glog);
    transitional_dccl_.add_flex_groups(&glog);
    if(driver_) driver_->add_flex_groups(&glog);
    glog.add_group("tcp", goby::util::Colors::green, "tcp share");
    
    if(cfg_.has_modem_id_lookup_path())
        glog << modem_lookup_.read_lookup_file(cfg_.modem_id_lookup_path()) << std::endl;
    else
        glog << warn << "no modem_id_lookup_path in moos file. this is required for conversions between modem_id and vehicle name / type." << std::endl;
    
    glog << "reading in geodesy information: " << std::endl;
    if (!cfg_.common().has_lat_origin() || !cfg_.common().has_lon_origin())
    {
        glog << die << "no lat_origin or lon_origin specified in configuration. this is required for geodesic conversion" << std::endl;
    }
    else
    {
        if(geodesy_.Initialise(cfg_.common().lat_origin(), cfg_.common().lon_origin()))
            glog << "success!" << std::endl;
        else
            glog << die << "could not initialize geodesy" << std::endl;
    }

    // check and propogate modem id
    if(cfg_.modem_id() == goby::acomms::BROADCAST_ID)
        glog << die << "modem_id = " << goby::acomms::BROADCAST_ID << " is reserved for broadcast messages. You must specify a modem_id != " << goby::acomms::BROADCAST_ID << " for this vehicle." << std::endl;
    
    publish("MODEM_ID", cfg_.modem_id());    
    publish("VEHICLE_ID", cfg_.modem_id());    
    
    cfg_.mutable_queue_cfg()->set_modem_id(cfg_.modem_id());
    cfg_.mutable_mac_cfg()->set_modem_id(cfg_.modem_id());
    cfg_.mutable_transitional_cfg()->set_modem_id(cfg_.modem_id());
    cfg_.mutable_driver_cfg()->set_modem_id(cfg_.modem_id());
    

    // start goby-acomms classes
    if(driver_) driver_->startup(cfg_.driver_cfg());
    mac_.startup(cfg_.mac_cfg());
    queue_manager_->set_cfg(cfg_.queue_cfg());
    dccl_->set_cfg(cfg_.dccl_cfg());
    transitional_dccl_.set_cfg(cfg_.transitional_cfg());    

    // initialize maps between incoming / outgoing MOOS variables and DCCL ids
    std::set<unsigned> ids = transitional_dccl_.all_message_ids();
    BOOST_FOREACH(unsigned id, ids)
    {
        goby::acomms::protobuf::QueueKey key;
        key.set_type(goby::acomms::protobuf::QUEUE_DCCL);
        key.set_id(id);
        out_moos_var2queue_[transitional_dccl_.get_outgoing_hex_var(id)] = key;
        in_queue2moos_var_[key] = transitional_dccl_.get_incoming_hex_var(id);
    }
    
    for(int i = 0, n = cfg_.queue_cfg().queue_size(); i < n; ++i)
    {
        in_queue2moos_var_[cfg_.queue_cfg().queue(i).key()] = cfg_.queue_cfg().queue(i).in_pubsub_var();
        out_moos_var2queue_[cfg_.queue_cfg().queue(i).out_pubsub_var()] =
            cfg_.queue_cfg().queue(i).key();

    }
    

    
    // set up algorithms
    transitional_dccl_.add_algorithm("power_to_dB", boost::bind(&CpAcommsHandler::alg_power_to_dB, this, _1));
    transitional_dccl_.add_algorithm("dB_to_power", boost::bind(&CpAcommsHandler::alg_dB_to_power, this, _1));

    transitional_dccl_.add_adv_algorithm("TSD_to_soundspeed", boost::bind(&CpAcommsHandler::alg_TSD_to_soundspeed, this, _1, _2));
    transitional_dccl_.add_adv_algorithm("subtract", boost::bind(&CpAcommsHandler::alg_subtract, this, _1, _2));
    transitional_dccl_.add_adv_algorithm("add", boost::bind(&CpAcommsHandler::alg_add, this, _1, _2));
    
    transitional_dccl_.add_algorithm("to_lower", boost::bind(&CpAcommsHandler::alg_to_lower, this, _1));
    transitional_dccl_.add_algorithm("to_upper", boost::bind(&CpAcommsHandler::alg_to_upper, this, _1));
    transitional_dccl_.add_algorithm("angle_0_360", boost::bind(&CpAcommsHandler::alg_angle_0_360, this, _1));
    transitional_dccl_.add_algorithm("angle_-180_180", boost::bind(&CpAcommsHandler::alg_angle_n180_180, this, _1));
    
    transitional_dccl_.add_adv_algorithm("lat2utm_y", boost::bind(&CpAcommsHandler::alg_lat2utm_y, this, _1, _2));
    transitional_dccl_.add_adv_algorithm("lon2utm_x", boost::bind(&CpAcommsHandler::alg_lon2utm_x, this, _1, _2));
    transitional_dccl_.add_adv_algorithm("utm_x2lon", boost::bind(&CpAcommsHandler::alg_utm_x2lon, this, _1, _2));
    transitional_dccl_.add_adv_algorithm("utm_y2lat", boost::bind(&CpAcommsHandler::alg_utm_y2lat, this, _1, _2));
    transitional_dccl_.add_algorithm("modem_id2name", boost::bind(&CpAcommsHandler::alg_modem_id2name, this, _1));
    transitional_dccl_.add_algorithm("modem_id2type", boost::bind(&CpAcommsHandler::alg_modem_id2type, this, _1));
    transitional_dccl_.add_algorithm("name2modem_id", boost::bind(&CpAcommsHandler::alg_name2modem_id, this, _1));
}


void CpAcommsHandler::pack(unsigned dccl_id, boost::shared_ptr<google::protobuf::Message>& msg)
{
    // don't bother packing if we can't encode this
    if(transitional_dccl_.manip_manager().has(dccl_id, goby::transitional::protobuf::MessageFile::NO_ENCODE))
        return;
    
    // encode the message and notify the MOOSDB
    std::map<std::string, std::vector<DCCLMessageVal> >& in = repeat_buffer_[dccl_id];

    // first entry
    if(!repeat_count_.count(dccl_id))
        repeat_count_[dccl_id] = 0;

    ++repeat_count_[dccl_id];        
    
    BOOST_FOREACH(const std::string& moos_var, transitional_dccl_.get_pubsub_src_vars(dccl_id))
    {
        const CMOOSMsg& moos_msg = dynamic_vars()[moos_var];
        
        bool is_dbl = valid(moos_msg) ? moos_msg.IsDouble() : false;
        bool is_str = valid(moos_msg) ? moos_msg.IsString() : false;
        double dval = valid(moos_msg) ? moos_msg.GetDouble() : NaN;
        std::string sval = valid(moos_msg) ? moos_msg.GetString() : "";
        
        if(is_str)
            in[moos_var].push_back(sval);
        else if(is_dbl)
            in[moos_var].push_back(dval);
        else
            in[moos_var].push_back(DCCLMessageVal());
    }

    // send this message out the door
    if(repeat_count_[dccl_id] == transitional_dccl_.get_repeat(dccl_id))
    {
        try
        {
            // encode
            transitional_dccl_.pubsub_encode(dccl_id, msg, in);

            std::string out_var = transitional_dccl_.get_outgoing_hex_var(dccl_id);
            
            std::string serialized;
            serialize_for_moos(&serialized, *msg);        
            publish(MOOS_VAR_OUTGOING_DATA, serialized);
            publish(out_var, serialized);
            
            queue_manager_->push_message(*msg);
            
        }
        catch(std::exception& e)
        {
            glog << group("dccl_enc") << warn << "could not encode message: " << *msg << ", reason: " << e.what() << std::endl;
        }

        // flush buffer
        repeat_buffer_[dccl_id].clear();
        // reset counter
        repeat_count_[dccl_id] = 0;
    }
    else
    {
        glog << group("dccl_enc") << "finished buffering part " << repeat_count_[dccl_id] << " of " <<  transitional_dccl_.get_repeat(dccl_id) << " for repeated message: " << transitional_dccl_.id2name(dccl_id) << ". Nothing has been sent yet." << std::endl;
    }
    
}

void CpAcommsHandler::unpack(const google::protobuf::Message& msg)
{
    try
    {
        std::multimap<std::string, DCCLMessageVal> out;
        
        transitional_dccl_.pubsub_decode(msg, &out);
        
        typedef std::pair<std::string, DCCLMessageVal> P;
        BOOST_FOREACH(const P& p, out)
        {
            if(p.second.type() == goby::transitional::cpp_double)
            {
                double dval = p.second;
                CMOOSMsg m(MOOS_NOTIFY, p.first, dval, -1);
//                m.m_sOriginatingCommunity = boost::lexical_cast<std::string>(msg.base().src());
                publish(m);
            }
            else
            {
                std::string sval = p.second;
                CMOOSMsg m(MOOS_NOTIFY, p.first, sval, -1);
//                m.m_sOriginatingCommunity = boost::lexical_cast<std::string>(msg.base().src());
                publish(m);   
            }
        }
    }
    catch(std::exception& e)
    {
        glog << group("dccl_dec") << warn << "could not decode message: " << msg << ", reason: " << e.what() << std::endl;
    }    
}




//
// DCCL Transitional ALGORITHMS
//


void CpAcommsHandler::alg_power_to_dB(DCCLMessageVal& val_to_mod)
{
    val_to_mod = 10*log10(double(val_to_mod));
}

void CpAcommsHandler::alg_dB_to_power(DCCLMessageVal& val_to_mod)
{
    val_to_mod = pow(10.0, double(val_to_mod)/10.0);
}

// applied to "T" (temperature), references are "S" (salinity), then "D" (depth)
void CpAcommsHandler::alg_TSD_to_soundspeed(DCCLMessageVal& val,
                           const std::vector<DCCLMessageVal>& ref_vals)
{
    val.set(goby::util::mackenzie_soundspeed(val, ref_vals[0], ref_vals[1]), 3);
}

// operator-=
void CpAcommsHandler::alg_subtract(DCCLMessageVal& val,
                                 const std::vector<DCCLMessageVal>& ref_vals)
{
    double d = val;
    BOOST_FOREACH(const::DCCLMessageVal& mv, ref_vals)
        d -= double(mv);
    
    val.set(d, val.precision());
}

// operator+=
void CpAcommsHandler::alg_add(DCCLMessageVal& val,
                            const std::vector<DCCLMessageVal>& ref_vals)
{
    double d = val;
    BOOST_FOREACH(const::DCCLMessageVal& mv, ref_vals)
        d += double(mv);
    val.set(d, val.precision());
}



void CpAcommsHandler::alg_to_upper(DCCLMessageVal& val_to_mod)
{
    val_to_mod = boost::algorithm::to_upper_copy(std::string(val_to_mod));
}

void CpAcommsHandler::alg_to_lower(DCCLMessageVal& val_to_mod)
{
    val_to_mod = boost::algorithm::to_lower_copy(std::string(val_to_mod));
}

void CpAcommsHandler::alg_angle_0_360(DCCLMessageVal& angle)
{
    double a = angle;
    while (a < 0)
        a += 360;
    while (a >=360)
        a -= 360;
    angle = a;
}

void CpAcommsHandler::alg_angle_n180_180(DCCLMessageVal& angle)
{
    double a = angle;
    while (a < -180)
        a += 360;
    while (a >=180)
        a -= 360;
    angle = a;
}

void CpAcommsHandler::alg_lat2utm_y(DCCLMessageVal& mv,
                                    const std::vector<DCCLMessageVal>& ref_vals)
{
    double lat = mv;
    double lon = ref_vals[0];
    double x = NaN;
    double y = NaN;
        
    if(!(boost::math::isnan)(lat) && !(boost::math::isnan)(lon)) geodesy_.LatLong2LocalUTM(lat, lon, y, x);        
    mv = y;
}

void CpAcommsHandler::alg_lon2utm_x(DCCLMessageVal& mv,
                                    const std::vector<DCCLMessageVal>& ref_vals)
{
    double lon = mv;
    double lat = ref_vals[0];
    double x = NaN;
    double y = NaN;

    if(!(boost::math::isnan)(lat) && !(boost::math::isnan)(lon)) geodesy_.LatLong2LocalUTM(lat, lon, y, x);
    mv = x;
}


void CpAcommsHandler::alg_utm_x2lon(DCCLMessageVal& mv,
                                    const std::vector<DCCLMessageVal>& ref_vals)
{
    double x = mv;
    double y = ref_vals[0];

    double lat = NaN;
    double lon = NaN;
    if(!(boost::math::isnan)(y) && !(boost::math::isnan)(x)) geodesy_.UTM2LatLong(x, y, lat, lon);    
    mv = lon;
}

void CpAcommsHandler::alg_utm_y2lat(DCCLMessageVal& mv,
                                    const std::vector<DCCLMessageVal>& ref_vals)
{
    double y = mv;
    double x = ref_vals[0];
    
    double lat = NaN;
    double lon = NaN;
    if(!(boost::math::isnan)(x) && !(boost::math::isnan)(y)) geodesy_.UTM2LatLong(x, y, lat, lon);    
    mv = lat;
}


 void CpAcommsHandler::alg_modem_id2name(DCCLMessageVal& in)
 {
    bool is_numeric = true;
    BOOST_FOREACH(const char c, std::string(in))
    {
        if(!isdigit(c))
        {
            is_numeric = false;
            break;
        }
    }
    if(is_numeric) in = modem_lookup_.get_name_from_id(boost::lexical_cast<unsigned>(std::string(in)));
 }
 
 void CpAcommsHandler::alg_modem_id2type(DCCLMessageVal& in)
 {
    bool is_numeric = true;
    BOOST_FOREACH(const char c, std::string(in))
    {
        if(!isdigit(c))
        {
            is_numeric = false;
            break;
        }    
    }
    if(is_numeric) in = modem_lookup_.get_type_from_id(boost::lexical_cast<unsigned>(std::string(in)));

 }

void CpAcommsHandler::alg_name2modem_id(DCCLMessageVal& in)
{
    std::stringstream ss;
    ss << modem_lookup_.get_id_from_name(std::string(in));
    in = ss.str();
}<|MERGE_RESOLUTION|>--- conflicted
+++ resolved
@@ -59,17 +59,18 @@
       driver_(0),
       mac_(&glog)
 {
-    goby::acomms::connect(&queue_manager_.signal_receive,
-                          this, &CpAcommsHandler::queue_incoming_data);
-    goby::acomms::connect(&queue_manager_.signal_receive_ccl,
-                          this, &CpAcommsHandler::queue_incoming_data);
-    goby::acomms::connect(&queue_manager_.signal_ack,
+ 
+    goby::acomms::connect(&queue_manager_->signal_receive,
+                          this, &CpAcommsHandler::queue_receive);
+    goby::acomms::connect(&queue_manager_->signal_receive_ccl,
+                          this, &CpAcommsHandler::queue_receive_ccl);
+goby::acomms::connect(&queue_manager_->signal_ack,
                           this, &CpAcommsHandler::queue_ack);
-    goby::acomms::connect(&queue_manager_.signal_data_on_demand,
-                          this, &CpAcommsHandler::queue_on_demand);
-    goby::acomms::connect(&queue_manager_.signal_queue_size_change,
+    // goby::acomms::connect(&queue_manager_->signal_data_on_demand,
+    //                       this, &CpAcommsHandler::queue_on_demand);
+    goby::acomms::connect(&queue_manager_->signal_queue_size_change,
                           this, &CpAcommsHandler::queue_qsize);
-    goby::acomms::connect(&queue_manager_.signal_expire,
+    goby::acomms::connect(&queue_manager_->signal_expire,
                           this, &CpAcommsHandler::queue_expire);
 
     process_configuration();
@@ -90,22 +91,6 @@
     }
     
     
-<<<<<<< HEAD
-    goby::acomms::connect(&queue_manager_->signal_receive,
-                          this, &CpAcommsHandler::queue_receive);
-    goby::acomms::connect(&queue_manager_->signal_receive_ccl,
-                          this, &CpAcommsHandler::queue_receive_ccl);
-    goby::acomms::connect(&queue_manager_->signal_ack,
-                          this, &CpAcommsHandler::queue_ack);
-    // goby::acomms::connect(&queue_manager_->signal_data_on_demand,
-    //                       this, &CpAcommsHandler::queue_on_demand);
-    goby::acomms::connect(&queue_manager_->signal_queue_size_change,
-                          this, &CpAcommsHandler::queue_qsize);
-    goby::acomms::connect(&queue_manager_->signal_expire,
-                          this, &CpAcommsHandler::queue_expire);
-
-=======
->>>>>>> 8adc2ad8
     do_subscriptions();
 }
 
@@ -279,7 +264,7 @@
 //
 void CpAcommsHandler::queue_qsize(const goby::acomms::protobuf::QueueSize& size)
 {
-    glogger() << "New qsize: " << size << std::endl;
+    glog << "New qsize: " << size << std::endl;
     
     std::string serialized;
     serialize_for_moos(&serialized, size);
