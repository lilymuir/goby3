--- conflicted
+++ resolved
@@ -951,14 +951,9 @@
     if (common_cfg_.time_warp_multiplier() != 1)
     {
         goby::common::goby_time_function = GobyMOOSAppSelector<MOOSAppType>::microsec_moos_time;
-<<<<<<< HEAD
         goby::time::SimulatorSettings::warp_factor = common_cfg_.time_warp_multiplier();
         goby::time::SimulatorSettings::using_sim_time = true;
-=======
-        goby::common::goby_time_warp_factor = common_cfg_.time_warp_multiplier();
-	// MOOS hasn't processed the warp multiplier at the point start_time is set
-	start_time_ *= common_cfg_.time_warp_multiplier();
->>>>>>> d345f78e
+        start_time_ *= common_cfg_.time_warp_multiplier();
     }
 }
 
