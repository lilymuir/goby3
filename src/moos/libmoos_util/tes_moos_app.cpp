// t. schneider tes@mit.edu 07.26.10
// ocean engineering graudate student - mit / whoi joint program
// massachusetts institute of technology (mit)
// laboratory for autonomous marine sensing systems (lamss)      
// 
// This program is free software: you can redistribute it and/or modify
// it under the terms of the GNU General Public License as published by
// the Free Software Foundation, either version 3 of the License, or
// (at your option) any later version.
//
// This software is distributed in the hope that it will be useful,
// but WITHOUT ANY WARRANTY; without even the implied warranty of
// MERCHANTABILITY or FITNESS FOR A PARTICULAR PURPOSE.  See the
// GNU General Public License for more details.
//
// You should have received a copy of the GNU General Public License
// along with this software.  If not, see <http://www.gnu.org/licenses/>.


#include "tes_moos_app.h"

#include <boost/foreach.hpp>
#include <boost/bind.hpp>

#include "goby/util/string.h"

using goby::glog;
using goby::util::as;

std::string TesMoosApp::mission_file_;
std::string TesMoosApp::application_name_;

int TesMoosApp::argc_ = 0;
char** TesMoosApp::argv_ = 0;

bool TesMoosApp::Iterate()
{
    if(!configuration_read_) return true;

    // clear out MOOSApp cout for ncurses "scope" mode
    // MOOS has stopped talking by first Iterate()
    if(!cout_cleared_)
    {
        glog.refresh();
        cout_cleared_ = true;
    }

    loop();
    return true;
}    

bool TesMoosApp::OnNewMail(MOOSMSG_LIST &NewMail)
{
    BOOST_FOREACH(const CMOOSMsg& msg, NewMail)
    {
        // update dynamic moos variables - do this inside the loop so the newest is
        // also the one referenced in the call to inbox()
        dynamic_vars().update_moos_vars(msg);   

<<<<<<< HEAD
        if(msg.GetTime() < start_time_)
        {
            glog.is(warn) &&
                glog << "ignoring normal mail from " << msg.GetKey()
                          << " from before we started (dynamics still updated)"
                          << std::endl;
        }
=======
        if(msg.GetTime() < start_time_ && ignore_stale_)
            glogger() << warn << "ignoring normal mail from " << msg.GetKey()
                  << " from before we started (dynamics still updated)"
                  << std::endl;
>>>>>>> 73681ebd
        else if(mail_handlers_.count(msg.GetKey()))
            mail_handlers_[msg.GetKey()](msg);
        else
        {
            glog.is(die) &&
                glog << "received mail that we have no handler for!" << std::endl;
        }
        
    }
    
    return true;    
}

bool TesMoosApp::OnConnectToServer()
{
    std::cout << m_MissionReader.GetAppName() << ", connected to server." << std::endl;
    connected_ = true;
    try_subscribing();
    
    BOOST_FOREACH(const TesMoosAppConfig::Initializer& ini,
                  common_cfg_.initializer())
    {   
        if(ini.has_global_cfg_var())
        {
            std::string result;
            if(m_MissionReader.GetValue(ini.global_cfg_var(), result))
            {
                if(ini.type() == TesMoosAppConfig::Initializer::INI_DOUBLE)
                    publish(ini.moos_var(), as<double>(result));
                else if(ini.type() == TesMoosAppConfig::Initializer::INI_STRING)
                    publish(ini.moos_var(), result);
            }
        }
        else
        {
            if(ini.type() == TesMoosAppConfig::Initializer::INI_DOUBLE)
                publish(ini.moos_var(), ini.dval());
            else if(ini.type() == TesMoosAppConfig::Initializer::INI_STRING)
                publish(ini.moos_var(), ini.sval());            
        }        
    }
    
    return true;
}

bool TesMoosApp::OnStartUp()
{
    std::cout << m_MissionReader.GetAppName () << ", starting ..." << std::endl;
    CMOOSApp::SetCommsFreq(common_cfg_.comm_tick());
    CMOOSApp::SetAppFreq(common_cfg_.app_tick());
    started_up_ = true;
    try_subscribing();
    return true;
}


void TesMoosApp::subscribe(const std::string& var,  InboxFunc handler, int blackout /* = 0 */ )
{
    glog.is(verbose) &&
        glog << "subscribing for MOOS variable: " << var << " @ " << blackout << std::endl;
    
    pending_subscriptions_.push_back(std::make_pair(var, blackout));
    try_subscribing();
    mail_handlers_[var] = handler;
}

void TesMoosApp::try_subscribing()
{
    if (connected_ && started_up_)
        do_subscriptions();
}

void TesMoosApp::do_subscriptions()
{
    while(!pending_subscriptions_.empty())
    {
        // variable name, blackout
        m_Comms.Register(pending_subscriptions_.front().first,
                         pending_subscriptions_.front().second);
        glog.is(verbose) &&
            glog << "subscribed for: " << pending_subscriptions_.front().first << std::endl;
        pending_subscriptions_.pop_front();
    }
}


void TesMoosApp::fetch_moos_globals(google::protobuf::Message* msg,
                                    CMOOSFileReader& moos_file_reader)
{
    const google::protobuf::Descriptor* desc = msg->GetDescriptor();
    const google::protobuf::Reflection* refl = msg->GetReflection();

    for(int i = 0, n = desc->field_count(); i < n; ++i)
    {
        const google::protobuf::FieldDescriptor* field_desc = desc->field(i);
        if(field_desc->is_repeated())
            continue;
        
        std::string moos_global = field_desc->options().GetExtension(::moos_global);
        
        switch(field_desc->cpp_type())
        {
            case google::protobuf::FieldDescriptor::CPPTYPE_MESSAGE:
                fetch_moos_globals(refl->MutableMessage(msg, field_desc), moos_file_reader);
                break;    
                    
            case google::protobuf::FieldDescriptor::CPPTYPE_INT32:
            {
                int result;
                if(moos_file_reader.GetValue(moos_global, result))
                    refl->SetInt32(msg, field_desc, result);
                break;
            }
            
            case google::protobuf::FieldDescriptor::CPPTYPE_INT64:
            {
                int result;
                if(moos_file_reader.GetValue(moos_global, result))
                    refl->SetInt64(msg, field_desc, result);
                break;
            }

            case google::protobuf::FieldDescriptor::CPPTYPE_UINT32:
            {
                unsigned result;
                if(moos_file_reader.GetValue(moos_global, result))
                    refl->SetUInt32(msg, field_desc, result);
                break;
            }

            case google::protobuf::FieldDescriptor::CPPTYPE_UINT64:
            {
                unsigned result;
                if(moos_file_reader.GetValue(moos_global, result))
                    refl->SetUInt64(msg, field_desc, result);
                break;
            }
                        
            case google::protobuf::FieldDescriptor::CPPTYPE_BOOL:
            {
                bool result;
                if(moos_file_reader.GetValue(moos_global, result))
                    refl->SetBool(msg, field_desc, result);
                break;
            }
                    
            case google::protobuf::FieldDescriptor::CPPTYPE_STRING:
            {
                std::string result;
                if(moos_file_reader.GetValue(moos_global, result))
                    refl->SetString(msg, field_desc, result);
                break;
            }
                
            case google::protobuf::FieldDescriptor::CPPTYPE_FLOAT:
            {
                float result;
                if(moos_file_reader.GetValue(moos_global, result))
                    refl->SetFloat(msg, field_desc, result);
                break;
            }

            case google::protobuf::FieldDescriptor::CPPTYPE_DOUBLE:
            {
                double result;
                if(moos_file_reader.GetValue(moos_global, result))
                    refl->SetDouble(msg, field_desc, result);
                break;
            }
                
            case google::protobuf::FieldDescriptor::CPPTYPE_ENUM:
            {
                std::string result;
                if(moos_file_reader.GetValue(moos_global, result))
                {                
                    const google::protobuf::EnumValueDescriptor* enum_desc =
                        refl->GetEnum(*msg, field_desc)->type()->FindValueByName(result);
                    if(!enum_desc)
                        throw(std::runtime_error(std::string("invalid enumeration " +
                                                             result + " for field " +
                                                             field_desc->name())));
                    
                    refl->SetEnum(msg, field_desc, enum_desc);
                }
                break;
            }
        }
    }
}

void TesMoosApp::read_configuration(google::protobuf::Message* cfg)
{

    boost::filesystem::path launch_path(argv_[0]);
    application_name_ = launch_path.filename();

    //
    // READ CONFIGURATION
    //
    
    boost::program_options::options_description od_all;    
    boost::program_options::variables_map var_map;
    try
    {        
    
        boost::program_options::options_description od_cli_only("Given on command line only");    
        od_cli_only.add_options()
            ("help,h", "writes this help message")
            ("moos_file,c", boost::program_options::value<std::string>(&mission_file_), "path to .moos file")
            ("moos_name,a", boost::program_options::value<std::string>(&application_name_), "name to register with MOOS")
            ("example_config,e", "writes an example .moos ProcessConfig block")
            ("version,V", "writes the current version");
        
    
        boost::program_options::options_description od_both("Typically given in the .moos file, but may be specified on the command line");
    
        goby::core::ConfigReader::get_protobuf_program_options(od_both, cfg->GetDescriptor());
        od_all.add(od_both);
        od_all.add(od_cli_only);

        boost::program_options::positional_options_description p;
        p.add("moos_file", 1);
        p.add("moos_name", 2);
        
        boost::program_options::store(boost::program_options::command_line_parser(argc_, argv_).
                                      options(od_all).positional(p).run(), var_map);


        boost::program_options::notify(var_map);
        
        if (var_map.count("help"))
        {
            goby::ConfigException e("");
            e.set_error(false);
            throw(e);
        }
        else if(var_map.count("example_config"))
        {
            std::cout << "ProcessConfig = " << application_name_ << "\n{";
            goby::core::ConfigReader::get_example_cfg_file(cfg, &std::cout, "  ");
            std::cout << "}" << std::endl;
            exit(EXIT_SUCCESS);            
        }
        else if(var_map.count("version"))
        {
            std::cout << "This is Version " << goby::VERSION_STRING
                      << " of the Goby Underwater Autonomy Project released on "
                      << goby::VERSION_DATE
                      << ".\nSee https://launchpad.net/goby to search for updates." << std::endl;
            exit(EXIT_SUCCESS);            
        }
        
        glog.set_name(application_name_);
        glog.add_stream("verbose", &std::cout);
    
    
        std::string protobuf_text;
        std::ifstream fin;
        fin.open(mission_file_.c_str());
        if(fin.is_open())
        {
            std::string line;
            bool in_process_config = false;
            while(!getline(fin, line).eof())
            {
                std::string no_blanks_line = boost::algorithm::erase_all_copy(line, " ");
                if(boost::algorithm::iequals(no_blanks_line, "PROCESSCONFIG=" +  application_name_))
                {
                    in_process_config = true;
                }
                else if(in_process_config &&
                        !boost::algorithm::ifind_first(line, "PROCESSCONFIG").empty())
                {
                    break;
                }

                if(in_process_config)
                    protobuf_text += line + "\n";


            }

            if(!in_process_config)
            {
                glog.is(die) &&
                    glog << "no ProcessConfig block for " << application_name_ << std::endl;
            }
            
            // trim off "ProcessConfig = __ {"
            protobuf_text.erase(0, protobuf_text.find_first_of('{')+1);
            
            // trim off last "}" and anything that follows
            protobuf_text.erase(protobuf_text.find_last_of('}'));
            
            // convert "//" to "#" for comments
            boost::algorithm::replace_all(protobuf_text, "//", "#");
            
            
                
            google::protobuf::TextFormat::Parser parser;
            FlexOStreamErrorCollector error_collector(protobuf_text);
            parser.RecordErrorsTo(&error_collector);
            parser.AllowPartialMessage(true);
            parser.ParseFromString(protobuf_text, cfg);
            if(error_collector.has_errors())
            {
                glog.is(die) && 
                    glog << "fatal configuration errors (see above)" << std::endl;    
            }            
        }
        else
        {
            glog.is(warn) &&
                glog << "failed to open " << mission_file_ << std::endl;
        }
    
        fin.close();
    
        CMOOSFileReader moos_file_reader;
        moos_file_reader.SetFile(mission_file_);
        fetch_moos_globals(cfg, moos_file_reader);



// add / overwrite any options that are specified in the cfg file with those given on the command line
        typedef std::pair<std::string, boost::program_options::variable_value> P;
        BOOST_FOREACH(const P&p, var_map)
        {
            // let protobuf deal with the defaults
            if(!p.second.defaulted())
                goby::core::ConfigReader::set_protobuf_program_option(var_map, *cfg, p.first, p.second);
        }

        
        // now the proto message must have all required fields
        if(!cfg->IsInitialized())
        {
            std::vector< std::string > errors;
            cfg->FindInitializationErrors(&errors);
                
            std::stringstream err_msg;
            err_msg << "Configuration is missing required parameters: \n";
            BOOST_FOREACH(const std::string& s, errors)
                err_msg << goby::util::esc_red << s << "\n" << goby::util::esc_nocolor;
                
            err_msg << "Make sure you specified a proper .moos file";
            throw(goby::ConfigException(err_msg.str()));
        }
        
    }
    catch(goby::ConfigException& e)
    {
        // output all the available command line options
        std::cerr << od_all << "\n";
        if(e.error())
            std::cerr << "Problem parsing command-line configuration: \n"
                      << e.what() << "\n";
        
        throw;
    }




    
    



}



void TesMoosApp::process_configuration()
{
    //
    // PROCESS CONFIGURATION
    //
    switch(common_cfg_.verbosity())
    {
        case TesMoosAppConfig::VERBOSITY_VERBOSE:
            glog.add_stream(goby::util::Logger::VERBOSE, &std::cout);
            break;
        case TesMoosAppConfig::VERBOSITY_WARN:
            glog.add_stream(goby::util::Logger::WARN, &std::cout);
            break;
        case TesMoosAppConfig::VERBOSITY_DEBUG:
            glog.add_stream(goby::util::Logger::DEBUG1, &std::cout);
            break;
        case TesMoosAppConfig::VERBOSITY_GUI:
            glog.add_stream(goby::util::Logger::GUI, &std::cout);
            break;
        case TesMoosAppConfig::VERBOSITY_QUIET:
            glog.add_stream(goby::util::Logger::QUIET, &std::cout);
            break;
    }    


    if(common_cfg_.log())
    {
        if(!common_cfg_.has_log_path())
        {
            glog.is(warn) &&
                glog << "logging all terminal output to default directory (" << common_cfg_.log_path() << ")." << "set log_path for another path " << std::endl;
        }

        if(!common_cfg_.log_path().empty())
        {
            using namespace boost::posix_time;
            std::string file_name = application_name_ + "_" + common_cfg_.community() + "_" + to_iso_string(second_clock::universal_time()) + ".txt";

            glog.is(verbose) &&
                glog << "logging output to file: " << file_name << std::endl;
            
            fout_.open(std::string(common_cfg_.log_path() + "/" + file_name).c_str());
        
            // if fails, try logging to this directory
            if(!fout_.is_open())
            {
                fout_.open(std::string("./" + file_name).c_str());
                glog.is(warn) &&
                    glog << "logging to current directory because given directory is unwritable!" << std::endl;
            }
            // if still no go, quit
            if(!fout_.is_open())
            {
                
                glog.is(die) && glog << die << "cannot write to current directory, so cannot log." << std::endl;
            }
            
            glog.add_stream(goby::util::Logger::VERBOSE, &fout_);
        }
    }

}<|MERGE_RESOLUTION|>--- conflicted
+++ resolved
@@ -57,20 +57,13 @@
         // also the one referenced in the call to inbox()
         dynamic_vars().update_moos_vars(msg);   
 
-<<<<<<< HEAD
-        if(msg.GetTime() < start_time_)
+        if(msg.GetTime() < start_time_ && ignore_stale_)
         {
             glog.is(warn) &&
                 glog << "ignoring normal mail from " << msg.GetKey()
                           << " from before we started (dynamics still updated)"
                           << std::endl;
         }
-=======
-        if(msg.GetTime() < start_time_ && ignore_stale_)
-            glogger() << warn << "ignoring normal mail from " << msg.GetKey()
-                  << " from before we started (dynamics still updated)"
-                  << std::endl;
->>>>>>> 73681ebd
         else if(mail_handlers_.count(msg.GetKey()))
             mail_handlers_[msg.GetKey()](msg);
         else
