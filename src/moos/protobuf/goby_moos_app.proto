--- conflicted
+++ resolved
@@ -1,4 +1,8 @@
-@PROTOBUF_SYNTAX_VERSION @import "goby/common/protobuf/option_extensions.proto";
+//clang-format off
+@PROTOBUF_SYNTAX_VERSION@
+//clang-format on
+
+import "goby/common/protobuf/option_extensions.proto";
 import "goby/common/protobuf/logger.proto";
 import "goby/moos/protobuf/translator.proto";
 
@@ -84,12 +88,7 @@
         (goby.field).moos_global = "use_binary_protobuf",
         (goby.field).description =
             "Use TECHNIQUE_PREFIXED_PROTOBUF_NATIVE_ENCODED for parse_for_moos "
-<<<<<<< HEAD
             "and serialize_for_moos"
-=======
-            "and "
-            "serialize_for_moos"
->>>>>>> 3791ddbd
     ];
 
     optional goby.moos.protobuf.TranslatorEntry.ParserSerializerTechnique
@@ -117,15 +116,8 @@
         optional string global_cfg_var = 3 [
             (goby.field).description =
                 "Optionally, instead of giving `sval` or `dval`, give a name "
-<<<<<<< HEAD
                 "here of a global MOOS variable (one at the top of the file) "
                 "whose contents should be written to `moos_var`",
-=======
-                "here of "
-                "a global MOOS variable (one at the top of the file) whose "
-                "contents "
-                "should be written to `moos_var`",
->>>>>>> 3791ddbd
             (goby.field).example = "LatOrigin"
         ];  // pull from globals at top of MOOS file
         optional double dval = 4 [
