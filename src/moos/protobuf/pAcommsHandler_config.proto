--- conflicted
+++ resolved
@@ -1,4 +1,8 @@
-@PROTOBUF_SYNTAX_VERSION @import "goby/moos/protobuf/goby_moos_app.proto";
+//clang-format off
+@PROTOBUF_SYNTAX_VERSION@
+//clang-format on
+
+import "goby/moos/protobuf/goby_moos_app.proto";
 import "goby/acomms/protobuf/driver_base.proto";
 import "goby/acomms/protobuf/queue.proto";
 import "goby/acomms/protobuf/amac_config.proto";
@@ -27,23 +31,12 @@
         default = DRIVER_NONE,
         (goby.field).description =
             "Corresponding primary driver for the type of physical acoustic "
-<<<<<<< HEAD
             "modem used (used for sending and receiving)"
     ];
     optional goby.acomms.protobuf.DriverConfig driver_cfg = 4
         [(goby.field).description =
              "Configure the primary acoustic modem driver (used for sending "
              "and receiving)"];
-=======
-            "modem "
-            "used (used for sending and receiving)"
-    ];
-    optional goby.acomms.protobuf.DriverConfig driver_cfg = 4 [
-        (goby.field).description =
-            "Configure the primary acoustic modem driver (used for sending and "
-            "receiving)"
-    ];
->>>>>>> 3791ddbd
 
     repeated goby.acomms.protobuf.DriverType listen_driver_type = 30
         [(goby.field).description =
@@ -158,24 +151,11 @@
     repeated string multiplex_create_moos_var = 23 [
         (goby.field).description =
             "Used primarily by goby_liaison. Specify a MOOS variable that "
-<<<<<<< HEAD
             "contains one of many TECHNIQUE_PREFIXED_PROTOBUF_TEXT_FORMAT "
             "encoded protobuf messages. Upon receipt of a message, the "
             "`create` directives for this type are *published* (inverse of "
             "normal behavior), which triggers the creation of the message (if "
             "`trigger` is set to one of the `create` MOOS variables).",
-=======
-            "contains "
-            "one of many TECHNIQUE_PREFIXED_PROTOBUF_TEXT_FORMAT encoded "
-            "protobuf "
-            "messages. Upon receipt of a message, the `create` directives for "
-            "this "
-            "type are *published* (inverse of normal behavior), which triggers "
-            "the "
-            "creation of the message (if `trigger` is set to one of the "
-            "`create` "
-            "MOOS variables).",
->>>>>>> 3791ddbd
         (goby.field).example = "LIAISON_COMMANDER_OUT"
     ];
 
@@ -190,12 +170,7 @@
     optional string modem_id_lookup_path = 101 [
         (goby.field).description =
             "Path to file containing mapping between modem_id and vehicle name "
-<<<<<<< HEAD
             "& type",
-=======
-            "& "
-            "type",
->>>>>>> 3791ddbd
         (goby.field).moos_global = "modem_id_lookup_path"
     ];
 
