@PROTOBUF_SYNTAX_VERSION @import
    "goby/middleware/protobuf/liaison_config.proto";
import "goby/moos/protobuf/translator.proto";

package goby.common.protobuf;

extend goby.common.protobuf.LiaisonConfig
{
<<<<<<< HEAD
    optional GeodesyConfig geodesy_config = 1002;
    optional AcommsConfig acomms_config = 1003;
=======
    optional MOOSScopeConfig moos_scope_config = 1000;
    optional ProtobufCommanderConfig pb_commander_config = 1001;
    optional GeodesyConfig geodesy_config = 1002;
    optional AcommsConfig acomms_config = 1003;
}

message ProtobufCommanderConfig
{
    repeated string load_protobuf_name = 1;

    optional int32 value_width_pixels = 10 [default = 500];
    optional int32 modify_width_pixels = 11 [default = 100];

    optional string sqlite3_database = 20
        [default = "/tmp/liaison_commander_autosave.db"];
    optional int32 database_pool_size = 21 [default = 10];
    optional int32 database_view_height = 5 [default = 400];

    enum Column
    {
        @PROTOBUF_ALLOW_ALIAS@

        COLUMN_COMMENT = 0;
        COLUMN_NAME = 1;
        COLUMN_IP = 2;
        COLUMN_TIME = 3;
        COLUMN_LAST_ACK = 4;
        COLUMN_MAX = 4;
    }

    message DatabaseColumnWidthPixels
    {
        optional int32 comment_width = 1 [default = 180];
        optional int32 name_width = 2 [default = 180];
        optional int32 ip_width = 3 [default = 120];
        optional int32 time_width = 4 [default = 120];
        optional int32 last_ack_width = 5 [default = 120];
    }
    optional DatabaseColumnWidthPixels database_width = 22;

    message ModalDialogDimensions
    {
        optional int32 width = 1 [default = 800];
        optional int32 height = 2 [default = 200];
    }
    optional ModalDialogDimensions modal_dimensions = 23;

    repeated string subscription = 30;

    optional string time_source_var = 40;

    optional string network_ack_var = 41 [default = "ACOMMS_NETWORK_ACK"];

    optional goby.moos.protobuf.TranslatorEntry.ParserSerializerTechnique
        moos_parser_technique = 50
        [default = TECHNIQUE_PREFIXED_PROTOBUF_TEXT_FORMAT];
}

message NetworkAckSet
{
    optional uint64 newest_ack_time = 1;
    repeated goby.acomms.protobuf.NetworkAck ack = 2;
}

message MOOSScopeConfig
{
    repeated string subscription = 1;
    
    enum Column
    {
        @PROTOBUF_ALLOW_ALIAS@

        COLUMN_KEY = 0;
        COLUMN_TYPE = 1;
        COLUMN_VALUE = 2;
        COLUMN_TIME = 3;
        COLUMN_COMMUNITY = 4;
        COLUMN_SOURCE = 5;
        COLUMN_SOURCE_AUX = 6;
        COLUMN_MAX = 6;
    }

    message ColumnWidthPixels
    {
        optional int32 key_width = 1 [default = 150];
        optional int32 type_width = 2 [default = 60];
        optional int32 value_width = 3 [default = 200];
        optional int32 time_width = 4 [default = 150];
        optional int32 community_width = 5 [default = 80];
        optional int32 source_width = 6 [default = 80];
        optional int32 source_aux_width = 7 [default = 120];
    }
    optional ColumnWidthPixels column_width = 2;
    optional Column sort_by_column = 3 [default = COLUMN_KEY];
    optional bool sort_ascending = 4 [default = true];
    optional int32 scope_height = 5 [default = 400];

    optional Column regex_filter_column = 6 [default = COLUMN_KEY];
    optional string regex_filter_expression = 7 [default = ".*"];

    message HistoryConfig
    {
        required string key = 1;
        optional bool show_plot = 2 [default = false];
        optional int32 plot_width = 3 [default = 800];
        optional int32 plot_height = 4 [default = 300];
    }

    repeated HistoryConfig history = 8;

    optional int32 max_history_items = 10 [default = 100];

    optional goby.moos.protobuf.TranslatorEntry.ParserSerializerTechnique
        moos_parser_technique = 20
        [default = TECHNIQUE_PREFIXED_PROTOBUF_TEXT_FORMAT];
>>>>>>> 3791ddbd
}

message GeodesyConfig
{
    required double lat_origin = 1;
    required double lon_origin = 2;
}

message AcommsConfig
{
    optional bool minimize_dccl = 1 [default = false];
    optional bool minimize_queue = 2 [default = false];
    optional bool minimize_amac = 3 [default = false];
    optional bool minimize_driver = 4 [default = false];
}<|MERGE_RESOLUTION|>--- conflicted
+++ resolved
@@ -1,131 +1,16 @@
-@PROTOBUF_SYNTAX_VERSION @import
-    "goby/middleware/protobuf/liaison_config.proto";
+//clang-format off
+@PROTOBUF_SYNTAX_VERSION@
+//clang-format on
+
+import "goby/middleware/protobuf/liaison_config.proto";
 import "goby/moos/protobuf/translator.proto";
 
 package goby.common.protobuf;
 
 extend goby.common.protobuf.LiaisonConfig
 {
-<<<<<<< HEAD
     optional GeodesyConfig geodesy_config = 1002;
     optional AcommsConfig acomms_config = 1003;
-=======
-    optional MOOSScopeConfig moos_scope_config = 1000;
-    optional ProtobufCommanderConfig pb_commander_config = 1001;
-    optional GeodesyConfig geodesy_config = 1002;
-    optional AcommsConfig acomms_config = 1003;
-}
-
-message ProtobufCommanderConfig
-{
-    repeated string load_protobuf_name = 1;
-
-    optional int32 value_width_pixels = 10 [default = 500];
-    optional int32 modify_width_pixels = 11 [default = 100];
-
-    optional string sqlite3_database = 20
-        [default = "/tmp/liaison_commander_autosave.db"];
-    optional int32 database_pool_size = 21 [default = 10];
-    optional int32 database_view_height = 5 [default = 400];
-
-    enum Column
-    {
-        @PROTOBUF_ALLOW_ALIAS@
-
-        COLUMN_COMMENT = 0;
-        COLUMN_NAME = 1;
-        COLUMN_IP = 2;
-        COLUMN_TIME = 3;
-        COLUMN_LAST_ACK = 4;
-        COLUMN_MAX = 4;
-    }
-
-    message DatabaseColumnWidthPixels
-    {
-        optional int32 comment_width = 1 [default = 180];
-        optional int32 name_width = 2 [default = 180];
-        optional int32 ip_width = 3 [default = 120];
-        optional int32 time_width = 4 [default = 120];
-        optional int32 last_ack_width = 5 [default = 120];
-    }
-    optional DatabaseColumnWidthPixels database_width = 22;
-
-    message ModalDialogDimensions
-    {
-        optional int32 width = 1 [default = 800];
-        optional int32 height = 2 [default = 200];
-    }
-    optional ModalDialogDimensions modal_dimensions = 23;
-
-    repeated string subscription = 30;
-
-    optional string time_source_var = 40;
-
-    optional string network_ack_var = 41 [default = "ACOMMS_NETWORK_ACK"];
-
-    optional goby.moos.protobuf.TranslatorEntry.ParserSerializerTechnique
-        moos_parser_technique = 50
-        [default = TECHNIQUE_PREFIXED_PROTOBUF_TEXT_FORMAT];
-}
-
-message NetworkAckSet
-{
-    optional uint64 newest_ack_time = 1;
-    repeated goby.acomms.protobuf.NetworkAck ack = 2;
-}
-
-message MOOSScopeConfig
-{
-    repeated string subscription = 1;
-    
-    enum Column
-    {
-        @PROTOBUF_ALLOW_ALIAS@
-
-        COLUMN_KEY = 0;
-        COLUMN_TYPE = 1;
-        COLUMN_VALUE = 2;
-        COLUMN_TIME = 3;
-        COLUMN_COMMUNITY = 4;
-        COLUMN_SOURCE = 5;
-        COLUMN_SOURCE_AUX = 6;
-        COLUMN_MAX = 6;
-    }
-
-    message ColumnWidthPixels
-    {
-        optional int32 key_width = 1 [default = 150];
-        optional int32 type_width = 2 [default = 60];
-        optional int32 value_width = 3 [default = 200];
-        optional int32 time_width = 4 [default = 150];
-        optional int32 community_width = 5 [default = 80];
-        optional int32 source_width = 6 [default = 80];
-        optional int32 source_aux_width = 7 [default = 120];
-    }
-    optional ColumnWidthPixels column_width = 2;
-    optional Column sort_by_column = 3 [default = COLUMN_KEY];
-    optional bool sort_ascending = 4 [default = true];
-    optional int32 scope_height = 5 [default = 400];
-
-    optional Column regex_filter_column = 6 [default = COLUMN_KEY];
-    optional string regex_filter_expression = 7 [default = ".*"];
-
-    message HistoryConfig
-    {
-        required string key = 1;
-        optional bool show_plot = 2 [default = false];
-        optional int32 plot_width = 3 [default = 800];
-        optional int32 plot_height = 4 [default = 300];
-    }
-
-    repeated HistoryConfig history = 8;
-
-    optional int32 max_history_items = 10 [default = 100];
-
-    optional goby.moos.protobuf.TranslatorEntry.ParserSerializerTechnique
-        moos_parser_technique = 20
-        [default = TECHNIQUE_PREFIXED_PROTOBUF_TEXT_FORMAT];
->>>>>>> 3791ddbd
 }
 
 message GeodesyConfig
