--- conflicted
+++ resolved
@@ -1,8 +1,8 @@
-<<<<<<< HEAD
-@PROTOBUF_SYNTAX_VERSION @import "goby/acomms/protobuf/manipulator.proto";
-=======
+//clang-format off
+@PROTOBUF_SYNTAX_VERSION@
+//clang-format on
+
 import "goby/acomms/protobuf/manipulator.proto";
->>>>>>> 3791ddbd
 import "goby/common/protobuf/option_extensions.proto";
 
 package goby.transitional.protobuf;
@@ -21,12 +21,7 @@
     optional string generated_proto_dir = 4 [
         (goby.field).description =
             "Directory to store auto-generated .proto files from deprecated "
-<<<<<<< HEAD
             "XML files",
-=======
-            "XML "
-            "files",
->>>>>>> 3791ddbd
         default = "/tmp"
     ];
 }
@@ -98,12 +93,7 @@
         default = 1800,
         (goby.field).description =
             "Time to live in seconds; messages exceeding this time are "
-<<<<<<< HEAD
             "discarded. Also factors into priority equation"
-=======
-            "discarded. "
-            "Also factors into priority equation"
->>>>>>> 3791ddbd
     ];
     optional QueueKey key = 7;
     required string name = 8 [
@@ -119,12 +109,7 @@
     optional string out_pubsub_var = 10 [
         (goby.field).description =
             "Publish subscribe architecture variable for fetching outgoing "
-<<<<<<< HEAD
             "data from",
-=======
-            "data "
-            "from",
->>>>>>> 3791ddbd
         (goby.field).example = "REMUS_STATE_RAW_OUT"
     ];
 }