// Copyright 2009-2018 Toby Schneider (http://gobysoft.org/index.wt/people/toby)
//                     GobySoft, LLC (2013-)
//                     Massachusetts Institute of Technology (2007-2014)
//                     Community contributors (see AUTHORS file)
//
//
// This file is part of the Goby Underwater Autonomy Project Libraries
// ("The Goby Libraries").
//
// The Goby Libraries are free software: you can redistribute them and/or modify
// them under the terms of the GNU Lesser General Public License as published by
// the Free Software Foundation, either version 2.1 of the License, or
// (at your option) any later version.
//
// The Goby Libraries are distributed in the hope that they will be useful,
// but WITHOUT ANY WARRANTY; without even the implied warranty of
// MERCHANTABILITY or FITNESS FOR A PARTICULAR PURPOSE.  See the
// GNU Lesser General Public License for more details.
//
// You should have received a copy of the GNU Lesser General Public License
// along with Goby.  If not, see <http://www.gnu.org/licenses/>.

#ifndef SerializeParseDCCL20190717H
#define SerializeParseDCCL20190717H

#include "detail/dccl_serializer_parser.h"

#include "goby/util/debug_logger.h"

#include "protobuf.h"

namespace goby
{
namespace middleware
{
namespace protobuf
{
class InterVehicleSubscription;
} // namespace protobuf

<<<<<<< HEAD
    template <typename CharIterator> static unsigned id(CharIterator begin, CharIterator end)
    {
        std::lock_guard<std::mutex> lock(dccl_mutex_);
        return codec().id(begin, end);
    }

    static unsigned id(const std::string full_name)
    {
        std::lock_guard<std::mutex> lock(dccl_mutex_);
        auto* desc = dccl::DynamicProtobufManager::find_descriptor(full_name);
        if (desc)
        {
            return codec().id(desc);
        }
        else
        {
            goby::glog.is_warn() && goby::glog << "No DCCL message found with name: " << full_name
                                               << std::endl;
            return 0;
        }
    }

    static void
    load_forwarded_subscription(const goby::middleware::intervehicle::protobuf::Subscription& sub);
    static goby::middleware::intervehicle::protobuf::DCCLForwardedData
    unpack(const std::string& bytes);

    static void load_library(const std::string& library)
    {
        std::lock_guard<std::mutex> lock(dccl_mutex_);
        codec().load_library(library);
    }
};
=======
>>>>>>> 3fce5285

/// \brief Specialization for DCCL message types that are fully qualified Protobuf message types (static), e.g. DataType == Foo for "message Foo"
///
/// DCCL is defined as distinct from the PROTOBUF Marshalling scheme if the DataTYpe has the DCCLParameters enumeration, as output by the \c protoc-gen-dccl plugin to \c protoc. If this plugin isn't used when compiling your .proto files, DCCL types will be identified as Protobuf types.
template <typename DataType>
struct SerializerParserHelper<DataType, MarshallingScheme::DCCL>
    : public detail::DCCLSerializerParserHelperBase
{
  public:
    /// \brief Serialize message using DCCL encoding
    static std::vector<char> serialize(const DataType& msg)
    {
        std::lock_guard<std::mutex> lock(dccl_mutex_);
        check_load<DataType>();
        std::vector<char> bytes(codec().size(msg), 0);
        codec().encode(bytes.data(), bytes.size(), msg);
        return bytes;
    }

    /// \brief Full protobuf Message name (identical to Protobuf specialization)
    ///
    /// For example, returns "foo.Bar" for the following .proto:
    /// \code
    /// package foo
    /// message Bar { ... }
    /// \endcode
    static std::string type_name(const DataType& d = DataType())
    {
        return DataType::descriptor()->full_name();
    }

    /// \brief Parse one DCCL message.
    ///
    /// If DCCL messages are concatentated, you can pass "actual_end" back into parse() as the new "bytes_begin" until it reaches "bytes_end"
    template <typename CharIterator>
    static std::shared_ptr<DataType> parse(CharIterator bytes_begin, CharIterator bytes_end,
                                           CharIterator& actual_end)
    {
        std::lock_guard<std::mutex> lock(dccl_mutex_);
        check_load<DataType>();
        auto msg = std::make_shared<DataType>();
        actual_end = codec().decode(bytes_begin, bytes_end, msg.get());
        return msg;
    }

    /// \brief Returns the DCCL ID
    ///
    /// This is the ID as defined in the protobuf message, e.g. 5 for
    /// \code
    /// message Foo
    /// {
    ///   option (dccl.msg).id = 5;
    /// }
    /// \endcode
    static unsigned id()
    {
        std::lock_guard<std::mutex> lock(dccl_mutex_);
        check_load<DataType>();
        return codec().template id<DataType>();
    }

  private:
};

/// \brief Specialization for runtime introspection of DCCL messages using google::protobuf::Message base class (works for publish and subscribe_regex only)
template <>
struct SerializerParserHelper<google::protobuf::Message, MarshallingScheme::DCCL>
    : public detail::DCCLSerializerParserHelperBase
{
  public:
    /// Serialize DCCL/Protobuf message (using DCCL encoding)
    static std::vector<char> serialize(const google::protobuf::Message& msg)
    {
        std::lock_guard<std::mutex> lock(dccl_mutex_);
        check_load(msg.GetDescriptor());
        std::vector<char> bytes(codec().size(msg), 0);
        codec().encode(bytes.data(), bytes.size(), msg);
        return bytes;
    }

    /// \brief Full protobuf name from message instantiation, including package (if one is defined).
    ///
    /// \param d Protobuf message
    static std::string type_name(const google::protobuf::Message& d)
    {
        return type_name(d.GetDescriptor());
    }

    /// \brief Full protobuf name from descriptor, including package (if one is defined).
    ///
    /// \param desc Protobuf descriptor
    static std::string type_name(const google::protobuf::Descriptor* desc)
    {
        return desc->full_name();
    }

    /// \brief Parse DCCL/Protobuf message (using DCCL decoding) given the Protobuf type name and assuming the message descriptor is loaded into dccl::DynamicProtobufManage
    ///
    /// \tparam CharIterator an iterator to a container of bytes (char), e.g. std::vector<char>::iterator, or std::string::iterator
    /// \param bytes_begin Iterator to the beginning of a container of bytes
    /// \param bytes_end Iterator to the end of a container of bytes
    /// \param actual_end Will be set to the actual end of parsing. Useful for concatenated messages as you can pass "actual_end" of one call into "bytes_begin" of the next
    /// \return Parsed Protobuf message
    template <typename CharIterator>
    static std::shared_ptr<google::protobuf::Message>
    parse_dynamic(CharIterator bytes_begin, CharIterator bytes_end, CharIterator& actual_end,
                  const std::string& type)
    {
        std::lock_guard<std::mutex> lock(dccl_mutex_);

        auto msg = dccl::DynamicProtobufManager::new_protobuf_message<
            std::shared_ptr<google::protobuf::Message>>(type);

        check_load(msg->GetDescriptor());
        actual_end = codec().decode(bytes_begin, bytes_end, msg.get());
        return msg;
    }

    /// \brief Returns the DCCL ID given a Protobuf Descriptor
    static unsigned id(const google::protobuf::Descriptor* desc)
    {
        std::lock_guard<std::mutex> lock(dccl_mutex_);
        check_load(desc);
        return codec().id(desc);
    }

    /// \brief Returns the DCCL ID given an instantiated message
    static unsigned id(const google::protobuf::Message& d) { return id(d.GetDescriptor()); }

  private:
};

} // namespace middleware
} // namespace goby

#endif<|MERGE_RESOLUTION|>--- conflicted
+++ resolved
@@ -25,8 +25,6 @@
 
 #include "detail/dccl_serializer_parser.h"
 
-#include "goby/util/debug_logger.h"
-
 #include "protobuf.h"
 
 namespace goby
@@ -37,43 +35,6 @@
 {
 class InterVehicleSubscription;
 } // namespace protobuf
-
-<<<<<<< HEAD
-    template <typename CharIterator> static unsigned id(CharIterator begin, CharIterator end)
-    {
-        std::lock_guard<std::mutex> lock(dccl_mutex_);
-        return codec().id(begin, end);
-    }
-
-    static unsigned id(const std::string full_name)
-    {
-        std::lock_guard<std::mutex> lock(dccl_mutex_);
-        auto* desc = dccl::DynamicProtobufManager::find_descriptor(full_name);
-        if (desc)
-        {
-            return codec().id(desc);
-        }
-        else
-        {
-            goby::glog.is_warn() && goby::glog << "No DCCL message found with name: " << full_name
-                                               << std::endl;
-            return 0;
-        }
-    }
-
-    static void
-    load_forwarded_subscription(const goby::middleware::intervehicle::protobuf::Subscription& sub);
-    static goby::middleware::intervehicle::protobuf::DCCLForwardedData
-    unpack(const std::string& bytes);
-
-    static void load_library(const std::string& library)
-    {
-        std::lock_guard<std::mutex> lock(dccl_mutex_);
-        codec().load_library(library);
-    }
-};
-=======
->>>>>>> 3fce5285
 
 /// \brief Specialization for DCCL message types that are fully qualified Protobuf message types (static), e.g. DataType == Foo for "message Foo"
 ///
