#ifndef TransportInterThread20160609H
#define TransportInterThread20160609H

#include <thread>
#include <typeindex>
#include <memory>
#include <mutex>
#include <condition_variable>
#include <set>
#include <atomic>

#include "transport-common.h"

namespace goby
{
    // increments and decrements a reader count using RAII
    // once the reader count goes to zero, notifies a condition variable (for the writer(s) to use)
    struct ReaderRegister
    {
    ReaderRegister(std::atomic<int>& counter, std::condition_variable& cv) : counter_(counter), cv_(cv)
            {
                ++counter;
            }
        ~ReaderRegister()
            {
                --counter_;
                
                if(counter_ == 0) cv_.notify_all();
            }
        
        std::atomic<int>& counter_;
        std::condition_variable& cv_;
        };
    
    
    class SubscriptionStoreBase
    {
    public:
        // returns number of data items posted to callbacks 
        static int poll_all(std::thread::id thread_id)
        {
            stores_mutex_.lock();
            // multiple readers
            ReaderRegister r(pollers_, stores_cv_);
            stores_mutex_.unlock();
            
            int poll_items = 0;
            for (auto const &s : stores_)
                poll_items += s.second->poll(thread_id);
            return poll_items;
        }

    protected:
        template<typename StoreType> 
            static void insert()
        {

            // check the store, and if there isn't one for this type, create one
            std::unique_lock<decltype(stores_mutex_)> lock(stores_mutex_);
            while(pollers_ > 0) // wait for readers
                stores_cv_.wait(lock);
            
            auto index = std::type_index(typeid(StoreType));
            if(!stores_.count(index))
                stores_.insert(std::make_pair(index, std::unique_ptr<StoreType>(new StoreType)));
        }
        
    protected:
        virtual int poll(std::thread::id thread_id) = 0;
        

    private:
        // stores a map of Datas to SubscriptionStores so that can call poll() on all the stores
        static std::unordered_map<std::type_index, std::unique_ptr<SubscriptionStoreBase>> stores_;
        static std::mutex stores_mutex_;
        static std::condition_variable stores_cv_;
        static std::atomic<int> pollers_; // number of active readers on stores_mutex_
    };

    
    template<typename Data>
        class SubscriptionStore : public SubscriptionStoreBase
    {
    public:
        static void subscribe(std::function<void(std::shared_ptr<const Data>)> func, const Group& group, std::thread::id thread_id, std::shared_ptr<std::mutex> mutex, std::shared_ptr<std::condition_variable_any> cv)
        {
            {
                std::unique_lock<std::mutex> lock(subscription_mutex_);
                while(subscription_readers_ > 0)
                    subscription_cv_.wait(lock);
                
                // insert callback
                auto it = subscription_callbacks_.insert(std::make_pair(thread_id, Callback(group, func)));
                // insert group with iterator to callback
                subscription_groups_.insert(std::make_pair(group, it));

                // if necessary, create a DataQueue for this thread
                auto queue_it = data_.find(thread_id);
                if(queue_it == data_.end())
                {
                    auto bool_it_pair = data_.insert(std::make_pair(thread_id, DataQueue()));
                    queue_it = bool_it_pair.first;
                }
                queue_it->second.create(group);
                
                
                // if we don't have a condition variable already for this thread, store it
                if(!data_protection_.count(thread_id))
                    data_protection_.insert(std::make_pair(thread_id, std::make_pair(mutex, cv)));
            }
            
            // try inserting a copy of this templated class via the base class for SubscriptionStoreBase::poll_all to use
            SubscriptionStoreBase::insert<SubscriptionStore<Data>>();
        }

        static void publish(std::shared_ptr<const Data> data, const Group& group, const goby::protobuf::TransporterConfig& transport_cfg)
        {
            // push new data
            // build up local vector of relevant condition variables while locked
            std::vector<std::pair<std::shared_ptr<std::mutex>, std::shared_ptr<std::condition_variable_any>>> cv_to_notify;
<<<<<<< HEAD
            {	       
		subscription_mutex_.lock();	       
		ReaderRegister<decltype(subscription_cv_)> r(subscription_readers_, subscription_cv_);
                subscription_mutex_.unlock();
		
		auto range = subscription_groups_.equal_range(group);
		for (auto it = range.first; it != range.second; ++it)
		{
		    std::thread::id thread_id = it->second->first;
                    
		    // don't store a copy if publisher == subscriber, and echo is false
		    if(thread_id != std::this_thread::get_id() || transport_cfg.echo())
		    {
			// protect the DataQueue we are writing to
			std::unique_lock<std::mutex> lock(*(data_protection_.find(thread_id)->second.first));
			auto queue_it = data_.find(thread_id);
			queue_it->second.insert(group, data);
			cv_to_notify.push_back(data_protection_.at(thread_id));
		    }
		}
	    }	   
=======
            {
                subscription_mutex_.lock();
                ReaderRegister r(subscription_readers_, subscription_cv_);
                subscription_mutex_.unlock();
                
                auto range = subscription_groups_.equal_range(group);
                for (auto it = range.first; it != range.second; ++it)
                {
                    std::thread::id thread_id = it->second->first;
                    
                    // don't store a copy if publisher == subscriber, and echo is false
                    if(thread_id != std::this_thread::get_id() || transport_cfg.echo())
                    {
                        // protect the DataQueue we are writing to
                        std::unique_lock<std::mutex> lock(*(data_protection_.find(thread_id)->second.first));
                        auto queue_it = data_.find(thread_id);
                        queue_it->second.insert(group, data);
                        cv_to_notify.push_back(data_protection_.at(thread_id));
                    }
                }
            }
>>>>>>> 89d0a656

            // unlock and notify condition variables from local vector
            for (const auto& cv_mutex_pair : cv_to_notify)
            {
                cv_mutex_pair.second->notify_all();
            }
        }
        
        

    private:
        int poll(std::thread::id thread_id)
        {

            std::vector<std::pair<std::function<void(std::shared_ptr<const Data>)>, std::shared_ptr<const Data>>> data_callbacks;
            int poll_items_count = 0;

<<<<<<< HEAD
	    subscription_mutex_.lock();	       
	    ReaderRegister<decltype(subscription_cv_)> r(subscription_readers_, subscription_cv_);
	    subscription_mutex_.unlock();

            
	    auto queue_it = data_.find(thread_id);
	    if(queue_it == data_.end())
		return 0; // no subscriptions
            

	    {
		std::unique_lock<std::mutex> lock(*(data_protection_.find(thread_id)->second.first));
                                
		// loop over all Groups stored in this DataQueue
		for (auto data_it = queue_it->second.cbegin(), end = queue_it->second.cend(); data_it != end; ++data_it) 
		{
		    const Group& group = data_it->first;
		    auto group_range = subscription_groups_.equal_range(group);
		    // For a given Group, loop over all subscriptions to this Group
		    for(auto group_it = group_range.first; group_it != group_range.second; ++group_it)
		    {
			if(group_it->second->first != thread_id)
			    continue;
                        
			auto& callback = group_it->second->second.callback;
			// store the callback function and datum for all the elements queued
			for(auto& datum : data_it->second)
			{
			    ++poll_items_count;
			    data_callbacks.push_back(std::make_pair(callback, datum));
			}
		    }
		    queue_it->second.clear(group);
		}
	    }
	
	
=======
            subscription_mutex_.lock();
            ReaderRegister r(subscription_readers_, subscription_cv_);
            subscription_mutex_.unlock();
                
            
            auto queue_it = data_.find(thread_id);
            if(queue_it == data_.end())
                return 0; // no subscriptions
            

            {
                std::unique_lock<std::mutex> lock(*(data_protection_.find(thread_id)->second.first));
                                
                // loop over all Groups stored in this DataQueue
                for (auto data_it = queue_it->second.cbegin(), end = queue_it->second.cend(); data_it != end; ++data_it) 
                {
                    const Group& group = data_it->first;
                    auto group_range = subscription_groups_.equal_range(group);
                    // For a given Group, loop over all subscriptions to this Group
                    for(auto group_it = group_range.first; group_it != group_range.second; ++group_it)
                    {
                        if(group_it->second->first != thread_id)
                            continue;
                        
                        auto& callback = group_it->second->second.callback;
                        // store the callback function and datum for all the elements queued
                        for(auto& datum : data_it->second)
                        {
                            ++poll_items_count;
                            data_callbacks.push_back(std::make_pair(callback, datum));
                        }
                    }
                    queue_it->second.clear(group);
                }
            }
            
>>>>>>> 89d0a656
            // now that we're no longer blocking the data mutex, actually run the callbacks
            for (const auto& callback_datum_pair : data_callbacks)
                callback_datum_pair.first(callback_datum_pair.second);
            
            return poll_items_count;
        }
            
    private:
        struct Callback
        {
        Callback(const Group& g, const std::function<void(std::shared_ptr<const Data>)>& c) : group(g), callback(c) {}
            Group group;
            std::function<void(std::shared_ptr<const Data>)> callback;
        };
        
        class DataQueue
        {
        private:
            std::unordered_map<Group, std::vector<std::shared_ptr<const Data>>> data_;
        public:
            void create(const Group& g)
            {
                auto it = data_.find(g);
                if(it == data_.end())
                    data_.insert(std::make_pair(g, std::vector<std::shared_ptr<const Data>>()));
            }            
            void insert(const Group& g, std::shared_ptr<const Data> datum)
            {
                data_.find(g)->second.push_back(datum);
            }
            void clear(const Group& g)
            { data_.find(g)->second.clear(); }
            bool empty()
            { return data_.empty(); }
            typename decltype(data_)::const_iterator cbegin()
            { return data_.begin(); }
            typename decltype(data_)::const_iterator cend()
            { return data_.end(); }
        };
        
        
        
        // subscriptions for a given thread
        static std::unordered_multimap<std::thread::id, Callback> subscription_callbacks_;
        // threads that are subscribed to a given group
        static std::unordered_multimap<Group, typename decltype(subscription_callbacks_)::const_iterator> subscription_groups_;
        // condition variable to use for data
        static std::unordered_map<std::thread::id, std::pair<std::shared_ptr<std::mutex>, std::shared_ptr<std::condition_variable_any>>> data_protection_;

        static std::mutex subscription_mutex_; // protects subscription_callbacks, subscription_groups, data_protection, and the overarching data_ map (but not the DataQueues within it, which are protected by the mutexes stored in data_protection_))
        static std::condition_variable subscription_cv_;
        static std::atomic<int> subscription_readers_; // number of active readers on subscription_mutex_

        
        // data for a given thread
        static std::unordered_map<std::thread::id, DataQueue> data_;
        
        
    };        
        
    template<typename Data>
        std::unordered_multimap<std::thread::id, typename SubscriptionStore<Data>::Callback> SubscriptionStore<Data>::subscription_callbacks_;
    template<typename Data>
        std::unordered_map<std::thread::id, typename SubscriptionStore<Data>::DataQueue> SubscriptionStore<Data>::data_;            
    template<typename Data>
        std::unordered_multimap<goby::Group, typename decltype(SubscriptionStore<Data>::subscription_callbacks_)::const_iterator> SubscriptionStore<Data>::subscription_groups_;
    template<typename Data>
        std::unordered_map<std::thread::id, std::pair<std::shared_ptr<std::mutex>, std::shared_ptr<std::condition_variable_any>>> SubscriptionStore<Data>::data_protection_;

    template<typename Data>
        std::mutex SubscriptionStore<Data>::subscription_mutex_;
    template<typename Data>
        std::condition_variable SubscriptionStore<Data>::subscription_cv_;
    template<typename Data>
        std::atomic<int> SubscriptionStore<Data>::subscription_readers_;  

    class InterThreadTransporter :
        public StaticTransporterInterface<InterThreadTransporter, NullTransporter>,
        public Poller<InterThreadTransporter>
    {
    public:


    InterThreadTransporter() :
        data_mutex_(std::make_shared<std::mutex>())
        { }

	template<typename Data>
	    static constexpr int scheme()
	{
	    return MarshallingScheme::CXX_OBJECT;
	}
	
        template<typename Data, int scheme = scheme<Data>()>
            void publish_dynamic(const Data& data, const Group& group, const goby::protobuf::TransporterConfig& transport_cfg = goby::protobuf::TransporterConfig())
        {
            check_validity_runtime(group);
            std::shared_ptr<Data> data_ptr(new Data(data));
            publish_dynamic<Data>(data_ptr, group, transport_cfg);
        }
        
        template<typename Data, int scheme = scheme<Data>()>
            void publish_dynamic(std::shared_ptr<const Data> data, const Group& group, const goby::protobuf::TransporterConfig& transport_cfg = goby::protobuf::TransporterConfig())
        {
            check_validity_runtime(group);
            SubscriptionStore<Data>::publish(data, group, transport_cfg);
        }

        template<typename Data, int scheme = scheme<Data>()>
            void publish_dynamic(std::shared_ptr<Data> data, const Group& group, const goby::protobuf::TransporterConfig& transport_cfg = goby::protobuf::TransporterConfig())
            { publish_dynamic<Data, scheme>(std::shared_ptr<const Data>(data), group, transport_cfg); }


        template<typename Data, int scheme = scheme<Data>()>
            void subscribe_dynamic(std::function<void(const Data&)> f, const Group& group)
        {
            check_validity_runtime(group);
            SubscriptionStore<Data>::subscribe([=](std::shared_ptr<const Data> pd) { f(*pd); }, group, std::this_thread::get_id(), data_mutex_, Poller<InterThreadTransporter>::cv());
        }
        
        template<typename Data, int scheme = scheme<Data>()>
            void subscribe_dynamic(std::function<void(std::shared_ptr<const Data>)> f, const Group& group)
        {
            check_validity_runtime(group);
            SubscriptionStore<Data>::subscribe(f, group, std::this_thread::get_id(), data_mutex_, Poller<InterThreadTransporter>::cv());
        }


    private:
	friend Poller<InterThreadTransporter>;
	int _poll()
        { return SubscriptionStoreBase::poll_all(std::this_thread::get_id()); }
        
    private:
        // protects this thread's DataQueue
        std::shared_ptr<std::mutex> data_mutex_;

    };
    
}

#endif<|MERGE_RESOLUTION|>--- conflicted
+++ resolved
@@ -118,29 +118,6 @@
             // push new data
             // build up local vector of relevant condition variables while locked
             std::vector<std::pair<std::shared_ptr<std::mutex>, std::shared_ptr<std::condition_variable_any>>> cv_to_notify;
-<<<<<<< HEAD
-            {	       
-		subscription_mutex_.lock();	       
-		ReaderRegister<decltype(subscription_cv_)> r(subscription_readers_, subscription_cv_);
-                subscription_mutex_.unlock();
-		
-		auto range = subscription_groups_.equal_range(group);
-		for (auto it = range.first; it != range.second; ++it)
-		{
-		    std::thread::id thread_id = it->second->first;
-                    
-		    // don't store a copy if publisher == subscriber, and echo is false
-		    if(thread_id != std::this_thread::get_id() || transport_cfg.echo())
-		    {
-			// protect the DataQueue we are writing to
-			std::unique_lock<std::mutex> lock(*(data_protection_.find(thread_id)->second.first));
-			auto queue_it = data_.find(thread_id);
-			queue_it->second.insert(group, data);
-			cv_to_notify.push_back(data_protection_.at(thread_id));
-		    }
-		}
-	    }	   
-=======
             {
                 subscription_mutex_.lock();
                 ReaderRegister r(subscription_readers_, subscription_cv_);
@@ -162,7 +139,6 @@
                     }
                 }
             }
->>>>>>> 89d0a656
 
             // unlock and notify condition variables from local vector
             for (const auto& cv_mutex_pair : cv_to_notify)
@@ -180,45 +156,6 @@
             std::vector<std::pair<std::function<void(std::shared_ptr<const Data>)>, std::shared_ptr<const Data>>> data_callbacks;
             int poll_items_count = 0;
 
-<<<<<<< HEAD
-	    subscription_mutex_.lock();	       
-	    ReaderRegister<decltype(subscription_cv_)> r(subscription_readers_, subscription_cv_);
-	    subscription_mutex_.unlock();
-
-            
-	    auto queue_it = data_.find(thread_id);
-	    if(queue_it == data_.end())
-		return 0; // no subscriptions
-            
-
-	    {
-		std::unique_lock<std::mutex> lock(*(data_protection_.find(thread_id)->second.first));
-                                
-		// loop over all Groups stored in this DataQueue
-		for (auto data_it = queue_it->second.cbegin(), end = queue_it->second.cend(); data_it != end; ++data_it) 
-		{
-		    const Group& group = data_it->first;
-		    auto group_range = subscription_groups_.equal_range(group);
-		    // For a given Group, loop over all subscriptions to this Group
-		    for(auto group_it = group_range.first; group_it != group_range.second; ++group_it)
-		    {
-			if(group_it->second->first != thread_id)
-			    continue;
-                        
-			auto& callback = group_it->second->second.callback;
-			// store the callback function and datum for all the elements queued
-			for(auto& datum : data_it->second)
-			{
-			    ++poll_items_count;
-			    data_callbacks.push_back(std::make_pair(callback, datum));
-			}
-		    }
-		    queue_it->second.clear(group);
-		}
-	    }
-	
-	
-=======
             subscription_mutex_.lock();
             ReaderRegister r(subscription_readers_, subscription_cv_);
             subscription_mutex_.unlock();
@@ -255,7 +192,6 @@
                 }
             }
             
->>>>>>> 89d0a656
             // now that we're no longer blocking the data mutex, actually run the callbacks
             for (const auto& callback_datum_pair : data_callbacks)
                 callback_datum_pair.first(callback_datum_pair.second);
