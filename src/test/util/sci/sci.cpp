--- conflicted
+++ resolved
@@ -54,10 +54,6 @@
 
     assert(double_cmp(unbiased_round(4.123, 2), 4.12, 2));
 
-<<<<<<< HEAD
-    assert(std::isnan(goby::util::NaN<double>));
-    assert(std::isnan(goby::util::NaN<float>));
-=======
     std::map<double, double> table = {{0.0, 0}, {1.0, 300}, {1.1, 320}, {2.0, 500}};
 
     // exceeding bounds
@@ -77,7 +73,9 @@
     assert(std::round(linear_interpolate(1.8, table)) == 460);
     assert(std::round(linear_interpolate(1.9, table)) == 480);
     assert(std::round(linear_interpolate(2.0, table)) == 500);
->>>>>>> a72b4d27
+
+    assert(std::isnan(goby::util::NaN<double>));
+    assert(std::isnan(goby::util::NaN<float>));
 
     std::cout << "all tests passed" << std::endl;
     return 0;
