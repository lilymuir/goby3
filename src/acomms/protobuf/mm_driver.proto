--- conflicted
+++ resolved
@@ -106,7 +106,9 @@
 
     optional GenericLBLParams generic_lbl = 8;
 
-<<<<<<< HEAD
+    optional FMSweepParams fm_sweep = 9;
+    optional MSequenceParams m_sequence = 10;
+
     optional bool use_application_acks = 20 [default = false];
     repeated uint32 additional_application_ack_modem_id = 21;
 }
@@ -114,13 +116,6 @@
 extend goby.acomms.protobuf.DriverConfig
 {
     optional Config config = 1000;
-=======
-        optional GenericLBLParams generic_lbl = 1010;
-
-        optional FMSweepParams fm_sweep = 1011;
-        optional MSequenceParams m_sequence = 1012;
-    }
->>>>>>> b1255cc2
 }
 
 enum ClockMode
@@ -414,17 +409,13 @@
     optional HardwareControl hw_ctl = 8 [(dccl.field).omit = true];
 
     optional GenericLBLParams generic_lbl = 9 [(dccl.field).omit = true];
-}
-
-<<<<<<< HEAD
+    optional FMSweepParams fm_sweep = 10 [(dccl.field).omit = true];
+    optional MSequenceParams m_sequence = 11 [(dccl.field).omit = true];
+}
+
 extend goby.acomms.protobuf.ModemTransmission
 {
     optional Transmission transmission = 1000;
-=======
-    optional GenericLBLParams generic_lbl = 1008 [(dccl.field).omit = true];
-    optional FMSweepParams fm_sweep = 1009 [(dccl.field).omit = true];
-    optional MSequenceParams m_sequence = 1010 [(dccl.field).omit = true];
->>>>>>> b1255cc2
 }
 
 message MMApplicationAck
