--- conflicted
+++ resolved
@@ -1,4 +1,8 @@
-@PROTOBUF_SYNTAX_VERSION @import "dccl/protobuf/option_extensions.proto";
+//clang-format off
+@PROTOBUF_SYNTAX_VERSION@
+//clang-format on
+
+import "dccl/protobuf/option_extensions.proto";
 import "goby/common/protobuf/option_extensions.proto";
 
 package goby.acomms.protobuf;
@@ -18,27 +22,15 @@
         (dccl.field).max = 30,
         (goby.field).description =
             "modem ID of message destination. 0 indicates BROADCAST, -1 "
-<<<<<<< HEAD
             "indicates QUERY_DESTINATION_ID (i.e., destination is set to the "
             "destination of the next available packet",
-=======
-            "indicates "
-            "QUERY_DESTINATION_ID (i.e., destination is set to the destination "
-            "of "
-            "the next available packet",
->>>>>>> 3791ddbd
         default = -1
     ];  //  0 (BROADCAST), 1-30, -1 (QUERY_DESTINATION_ID)
     optional uint64 time = 3 [
         (dccl.field).omit = true,
         (goby.field).description =
             "timestamp (microseconds since UNIX (1970-01-01 00:00:00 UTC) of "
-<<<<<<< HEAD
             "this transmission",
-=======
-            "this "
-            "transmission",
->>>>>>> 3791ddbd
         (goby.field).cfg.action = NEVER
     ];
     enum TimeSource
@@ -57,12 +49,7 @@
         (dccl.field).max = 14,
         (goby.field).description =
             "0 (lowest) - 14 (highest), -1 (QUERY_RATE). QUERY_RATE is "
-<<<<<<< HEAD
             "currently unsupported by Goby-Queue",
-=======
-            "currently "
-            "unsupported by Goby-Queue",
->>>>>>> 3791ddbd
         default = 0
     ];
 
@@ -79,12 +66,7 @@
         default = UNKNOWN,
         (goby.field).description =
             "Type of this transmission. DRIVER_SPECIFIC types are enumerated "
-<<<<<<< HEAD
             "in the extensions for the selected driver."
-=======
-            "in "
-            "the extensions for the selected driver."
->>>>>>> 3791ddbd
     ];
 
     // for type == DATA
@@ -101,12 +83,7 @@
         (dccl.field).omit = true,
         (goby.field).description =
             "Data to transmit, represented as ASCII or octal bytes preceeded "
-<<<<<<< HEAD
             "by a '\\' (e.g. \\000 is 0x00)"
-=======
-            "by a "
-            "'\\' (e.g. \\000 is 0x00)"
->>>>>>> 3791ddbd
     ];  // if omitted, you will be queried for data on signal_data_request. You
         // can also set some frames here and the rest will be filled by
         // signalling a data request
