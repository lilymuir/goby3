--- conflicted
+++ resolved
@@ -1,4 +1,8 @@
-@PROTOBUF_SYNTAX_VERSION @import "goby/common/protobuf/option_extensions.proto";
+//clang-format off
+@PROTOBUF_SYNTAX_VERSION@
+//clang-format on
+
+import "goby/common/protobuf/option_extensions.proto";
 
 package goby.acomms.protobuf;
 
@@ -69,12 +73,7 @@
     optional uint32 tcp_port = 7 [
         (goby.field).description =
             "Port to serve on (for CONNECTION_TCP_AS_SERVER) or to connect to "
-<<<<<<< HEAD
             "(for CONNECTION_TCP_AS_CLIENT)",
-=======
-            "(for "
-            "CONNECTION_TCP_AS_CLIENT)",
->>>>>>> 3791ddbd
         (goby.field).example = "50010"
     ];
 
