--- conflicted
+++ resolved
@@ -139,13 +139,7 @@
         qsize(&((new_q_pair.first)->second));
     }
 
-<<<<<<< HEAD
     glog.is(debug1) && glog<< group("queue.out") << "added new queue: \n" << q << std::endl;
-=======
-    
-    
-    if(log_) *log_<< group("q_out") << "added new queue: \n" << q << std::endl;
->>>>>>> 8adc2ad8
     
 }
 
@@ -285,36 +279,12 @@
         // new user frame (e.g. 32B)
         QueuedMessage next_user_frame = winning_queue->give_data(request_msg);
 
-<<<<<<< HEAD
         glog.is(debug1) && glog << group("queue.out") << "sending data to firmware from: "
                                 << winning_queue->cfg().name()
                                 << ": " << next_user_frame.encoded_msg << std::endl;
 
         // not DCCL, copy the msg and we are done
         data_msg->CopyFrom(next_user_frame.encoded_msg);
-=======
-bool goby::acomms::QueueManager::stitch_recursive(const protobuf::ModemDataRequest& request_msg, protobuf::ModemDataTransmission* complete_data_msg, Queue* winning_queue)
-{
-    const unsigned CCL_ID_BYTES = HEAD_CCL_ID_SIZE / BITS_IN_BYTE;
-    
-    // new user frame (e.g. 32B)
-    protobuf::ModemDataTransmission next_data_msg = winning_queue->give_data(request_msg);
-
-    if(log_) *log_<< group("q_out") << "sending data to firmware from: "
-                  << winning_queue->cfg().name() 
-                  << ": " << next_data_msg << std::endl;
-
-    //
-    // ACK
-    // 
-    // insert ack if desired
-    if(next_data_msg.ack_requested())
-        waiting_for_ack_.insert(std::pair<unsigned, Queue*>(request_msg.frame(), winning_queue));
-    else
-    {
-        winning_queue->pop_message(request_msg.frame());
-        qsize(winning_queue); // notify change in queue size
->>>>>>> 8adc2ad8
     }
     else if(winning_queue->cfg().key().type() == protobuf::QUEUE_DCCL)
     {
@@ -337,14 +307,14 @@
             {
                 glog.is(debug2) &&
                     glog << "inserting ack for queue: " << *winning_queue << std::endl;
-                waiting_for_ack_.insert(std::pair<unsigned, Queue*>(data_msg->frame(),
+                waiting_for_ack_.insert(std::pair<unsigned, Queue*>(request_msg.frame(),
                                                                     winning_queue));
             }
             else
             {
                 glog.is(debug2) &&
                     glog << "no ack, popping from queue: " << *winning_queue << std::endl;
-                if(!winning_queue->pop_message(data_msg->frame()))
+                if(!winning_queue->pop_message(request_msg.frame()))
                     glog.is(warn) &&
                         glog << "failed to pop from queue: " << *winning_queue << std::endl;
 
