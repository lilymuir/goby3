--- conflicted
+++ resolved
@@ -87,14 +87,10 @@
 
     try
     {
-<<<<<<< HEAD
-        if(!id2desc_.count(id(desc)))
-=======
         if(!msg.IsInitialized())
             throw(DCCLException("Message is not properly initialized. All `required` fields must be set."));
         
-        if(!id2desc_.count(desc->options().GetExtension(dccl::id)))
->>>>>>> 3423e04c
+        if(!id2desc_.count(id(desc)))
             throw(DCCLException("Message id " +
                                 as<std::string>(id(desc))+
                                 " has not been validated. Call validate() before encoding this type."));
