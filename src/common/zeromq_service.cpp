// Copyright 2009-2014 Toby Schneider (https://launchpad.net/~tes)
//                     GobySoft, LLC (2013-)
//                     Massachusetts Institute of Technology (2007-2014)
//                     Goby Developers Team (https://launchpad.net/~goby-dev)
// 
//
// This file is part of the Goby Underwater Autonomy Project Libraries
// ("The Goby Libraries").
//
// The Goby Libraries are free software: you can redistribute them and/or modify
// them under the terms of the GNU Lesser General Public License as published by
// the Free Software Foundation, either version 2.1 of the License, or
// (at your option) any later version.
//
// The Goby Libraries are distributed in the hope that they will be useful,
// but WITHOUT ANY WARRANTY; without even the implied warranty of
// MERCHANTABILITY or FITNESS FOR A PARTICULAR PURPOSE.  See the
// GNU Lesser General Public License for more details.
//
// You should have received a copy of the GNU Lesser General Public License
// along with Goby.  If not, see <http://www.gnu.org/licenses/>.



#include <boost/asio/detail/socket_ops.hpp> // for network_to_host_long

#include "goby/util/binary.h" // for hex_encode
#include "goby/common/logger.h" // for glog & manipulators die, warn, group(), etc.
#include "goby/util/as.h" // for goby::util::as

#include "zeromq_service.h"
#include "goby/common/exception.h"

using goby::util::as;
using goby::glog;
using goby::util::hex_encode;
using namespace goby::common::logger_lock;
using namespace goby::common::logger;

#if ZMQ_VERSION_MAJOR == 2
#   define zmq_msg_send(msg,sock,opt) zmq_send (sock, msg, opt)
#   define zmq_msg_recv(msg,sock,opt) zmq_recv (sock, msg, opt)
#   define ZMQ_POLL_DIVISOR    1        //  zmq_poll is usec
#   define more_t int64_t
#else
#   define more_t int
#   define ZMQ_POLL_DIVISOR    1000     //  zmq_poll is msec
#endif

goby::common::ZeroMQService::ZeroMQService(boost::shared_ptr<zmq::context_t> context)
    : context_(context)
{
    init();
}

goby::common::ZeroMQService::ZeroMQService()
    : context_(new zmq::context_t(2))
{
    init();
}

void goby::common::ZeroMQService::init()
{
    glog.add_group(glog_out_group(), common::Colors::lt_magenta);
    glog.add_group(glog_in_group(), common::Colors::lt_blue);
}

void goby::common::ZeroMQService::process_cfg(const protobuf::ZeroMQServiceConfig& cfg)
{
    for(int i = 0, n = cfg.socket_size(); i < n; ++i)
    {
        if(!sockets_.count(cfg.socket(i).socket_id()))
        {
            // TODO (tes) - check for compatible socket type
            boost::shared_ptr<zmq::socket_t> new_socket(
                new zmq::socket_t(*context_, socket_type(cfg.socket(i).socket_type())));
            
            sockets_.insert(std::make_pair(cfg.socket(i).socket_id(), ZeroMQSocket(new_socket)));
            
            //  Initialize poll set
            zmq::pollitem_t item = { *new_socket, 0, ZMQ_POLLIN, 0 };

            // publish sockets can't receive
            if(cfg.socket(i).socket_type() != protobuf::ZeroMQServiceConfig::Socket::PUBLISH)
            {
                register_poll_item(item,
                                   boost::bind(&goby::common::ZeroMQService::handle_receive,
                                               this, _1, _2, _3, cfg.socket(i).socket_id()));
            }
        }

        boost::shared_ptr<zmq::socket_t> this_socket = socket_from_id(cfg.socket(i).socket_id()).socket();
        
        if(cfg.socket(i).connect_or_bind() == protobuf::ZeroMQServiceConfig::Socket::CONNECT)
        {
            std::string endpoint;
            switch(cfg.socket(i).transport())
            {
                case protobuf::ZeroMQServiceConfig::Socket::INPROC:
                    endpoint = "inproc://" + cfg.socket(i).socket_name();
                    break;
                    
                case protobuf::ZeroMQServiceConfig::Socket::IPC:
                    endpoint = "ipc://" + cfg.socket(i).socket_name();
                    break;
                    
                case protobuf::ZeroMQServiceConfig::Socket::TCP:
                    endpoint = "tcp://" + cfg.socket(i).ethernet_address() + ":"
                        + as<std::string>(cfg.socket(i).ethernet_port());
                    break;
                    
                case protobuf::ZeroMQServiceConfig::Socket::PGM:
                    endpoint = "pgm://" + cfg.socket(i).ethernet_address() + ";"
                        + cfg.socket(i).multicast_address() + ":" + as<std::string>(cfg.socket(i).ethernet_port());
                break;
                    
                case protobuf::ZeroMQServiceConfig::Socket::EPGM:
                    endpoint = "epgm://" + cfg.socket(i).ethernet_address() + ";"
                        + cfg.socket(i).multicast_address() + ":" + as<std::string>(cfg.socket(i).ethernet_port());
                    break;
            }

            try
            {
                this_socket->connect(endpoint.c_str());
                glog.is(DEBUG1) &&
                    glog << group(glog_out_group())
                         << cfg.socket(i).ShortDebugString()
                         << " connected to endpoint - " << endpoint
                         << std::endl;
            }    
            catch(std::exception& e)
            {
                std::stringstream ess;
                ess << "cannot connect to: " << endpoint << ": " << e.what();
                throw(goby::Exception(ess.str()));
            }
        }
        else if(cfg.socket(i).connect_or_bind() == protobuf::ZeroMQServiceConfig::Socket::BIND)
        {
            std::string endpoint;
            switch(cfg.socket(i).transport())
            {
                case protobuf::ZeroMQServiceConfig::Socket::INPROC:
                    endpoint = "inproc://" + cfg.socket(i).socket_name();
                    break;
                    
                case protobuf::ZeroMQServiceConfig::Socket::IPC:
                    endpoint = "ipc://" + cfg.socket(i).socket_name();
                    break;
                    
                case protobuf::ZeroMQServiceConfig::Socket::TCP:
                    endpoint = "tcp://*:" + as<std::string>(cfg.socket(i).ethernet_port());
                    break;
                    
                case protobuf::ZeroMQServiceConfig::Socket::PGM:
                    throw(goby::Exception("Cannot BIND to PGM socket (use CONNECT)"));
                    break;
                    
                case protobuf::ZeroMQServiceConfig::Socket::EPGM:
                    throw(goby::Exception("Cannot BIND to EPGM socket (use CONNECT)"));
                    break;
            }            

            try
            {
                this_socket->bind(endpoint.c_str());
                glog.is(DEBUG1) &&
                    glog << group(glog_out_group())
                         << "bound to endpoint - " << endpoint
                         << ", Socket: " << cfg.socket(i).ShortDebugString()
                         << std::endl ;
            }    
            catch(std::exception& e)
            {
                std::stringstream ess;
                ess << "cannot bind to: " << endpoint << ": " << e.what();
                throw(goby::Exception(ess.str()));
            }

        }
    }
}

goby::common::ZeroMQService::~ZeroMQService()
{
//    std::cout << "ZeroMQService: " << this << ": destroyed" << std::endl;
//    std::cout << "poll_mutex " << &poll_mutex_ << std::endl;
}

int goby::common::ZeroMQService::socket_type(protobuf::ZeroMQServiceConfig::Socket::SocketType type)
{
    switch(type)
    {
        case protobuf::ZeroMQServiceConfig::Socket::PUBLISH: return ZMQ_PUB;
        case protobuf::ZeroMQServiceConfig::Socket::SUBSCRIBE: return ZMQ_SUB;
        case protobuf::ZeroMQServiceConfig::Socket::REPLY: return ZMQ_REP;
        case protobuf::ZeroMQServiceConfig::Socket::REQUEST: return ZMQ_REQ;
//        case protobuf::ZeroMQServiceConfig::Socket::ZMQ_PUSH: return ZMQ_PUSH;
//        case protobuf::ZeroMQServiceConfig::Socket::ZMQ_PULL: return ZMQ_PULL;
//        case protobuf::ZeroMQServiceConfig::Socket::ZMQ_DEALER: return ZMQ_DEALER;
//        case protobuf::ZeroMQServiceConfig::Socket::ZMQ_ROUTER: return ZMQ_ROUTER;
    }
    throw(goby::Exception("Invalid SocketType"));
}

goby::common::ZeroMQSocket& goby::common::ZeroMQService::socket_from_id(int socket_id)
{
    std::map<int, ZeroMQSocket >::iterator it = sockets_.find(socket_id);
    if(it != sockets_.end())
        return it->second;
    else
        throw(goby::Exception("Attempted to access socket_id " + as<std::string>(socket_id) + " which does not exist"));
}

void goby::common::ZeroMQService::subscribe_all(int socket_id)
{
    socket_from_id(socket_id).socket()->setsockopt(ZMQ_SUBSCRIBE, 0, 0);
}

void goby::common::ZeroMQService::unsubscribe_all(int socket_id)
{
    socket_from_id(socket_id).socket()->setsockopt(ZMQ_UNSUBSCRIBE, 0, 0);
}

void goby::common::ZeroMQService::subscribe(MarshallingScheme marshalling_scheme,
                                       const std::string& identifier,
                                       int socket_id)
{
    pre_subscribe_hooks(marshalling_scheme, identifier, socket_id);
    
    std::string zmq_filter = make_header(marshalling_scheme, identifier);
    int NULL_TERMINATOR_SIZE = 1;
    zmq_filter.resize(zmq_filter.size() - NULL_TERMINATOR_SIZE);
    socket_from_id(socket_id).socket()->setsockopt(ZMQ_SUBSCRIBE, zmq_filter.c_str(), zmq_filter.size());
    
    glog.is(DEBUG1) &&
        glog << group(glog_in_group())
             << "subscribed for marshalling " << marshalling_scheme
             << " with identifier: [" << identifier << "] using zmq_filter: "
             << goby::util::hex_encode(zmq_filter) << std::endl ;

        
    post_subscribe_hooks(marshalling_scheme, identifier, socket_id);
}

void goby::common::ZeroMQService::unsubscribe(MarshallingScheme marshalling_scheme,
                                       const std::string& identifier,
                                       int socket_id)
{
    std::string zmq_filter = make_header(marshalling_scheme, identifier);
    int NULL_TERMINATOR_SIZE = 1;
    zmq_filter.resize(zmq_filter.size() - NULL_TERMINATOR_SIZE);
    socket_from_id(socket_id).socket()->setsockopt(ZMQ_UNSUBSCRIBE, zmq_filter.c_str(), zmq_filter.size());
    
    glog.is(DEBUG1) &&
        glog << group(glog_in_group())
             << "unsubscribed for marshalling " << marshalling_scheme
             << " with identifier: [" << identifier << "] using zmq_filter: "
             << goby::util::hex_encode(zmq_filter) << std::endl ;        
}


void goby::common::ZeroMQService::send(MarshallingScheme marshalling_scheme,
                                  const std::string& identifier,
                                  const void* body_data,
                                  int body_size,
                                  int socket_id)
{
    pre_send_hooks(marshalling_scheme, identifier, socket_id);
    
    std::string header = make_header(marshalling_scheme, identifier);

    zmq::message_t msg(header.size() + body_size);
    memcpy(msg.data(), header.c_str(), header.size()); // insert header
    memcpy(static_cast<char*>(msg.data()) + header.size(), body_data, body_size); // insert body

    glog.is(DEBUG3) &&
        glog << group(glog_out_group())
             << "Sent message (hex): " << hex_encode(std::string(static_cast<const char*>(msg.data()),msg.size()))
             << std::endl ;
    socket_from_id(socket_id).socket()->send(msg);

    post_send_hooks(marshalling_scheme, identifier, socket_id);
}


void goby::common::ZeroMQService::handle_receive(const void* data,
                                            int size,
                                            int message_part,
                                            int socket_id)
{
    std::string bytes(static_cast<const char*>(data),
                      size);
    

    glog.is(DEBUG3) &&
        glog << group(glog_in_group())
             << "Received message (hex): " << goby::util::hex_encode(bytes)
             << std::endl ;
    
    
    MarshallingScheme marshalling_scheme = MARSHALLING_UNKNOWN;
    std::string identifier;

    switch(message_part)
    {
        case 0:
        {
            // byte size of marshalling id
            const unsigned MARSHALLING_SIZE = BITS_IN_UINT32 / BITS_IN_BYTE;
            
            if(bytes.size() < MARSHALLING_SIZE)
                throw(std::runtime_error("Message is too small"));

            
            google::protobuf::uint32 marshalling_int = 0;
            for(int i = MARSHALLING_SIZE-1, n = 0; i >= n; --i)
            {
                marshalling_int <<= BITS_IN_BYTE;
                marshalling_int ^= bytes[i];
            }
        
            marshalling_int = boost::asio::detail::socket_ops::network_to_host_long(
                marshalling_int);                 
        
            if(marshalling_int >= MARSHALLING_UNKNOWN &&
               marshalling_int <= MARSHALLING_MAX)
                marshalling_scheme = static_cast<MarshallingScheme>(marshalling_int);
            else
                throw(std::runtime_error("Invalid marshalling value = "
                                         + as<std::string>(marshalling_int)));
        
            
            identifier = bytes.substr(MARSHALLING_SIZE,
                                      bytes.find('\0', MARSHALLING_SIZE)-MARSHALLING_SIZE);

            glog.is(DEBUG3) &&
                glog << group(glog_in_group())
                     << "Received message of type: [" << identifier << "]" << std::endl ;

            // +1 for null terminator
            const int HEADER_SIZE = MARSHALLING_SIZE+identifier.size() + 1;
            std::string body(static_cast<const char*>(data)+HEADER_SIZE,
                             size-HEADER_SIZE);
            
            glog.is(DEBUG3) &&
                glog << group(glog_in_group())
                     << "Body [" << goby::util::hex_encode(body)<< "]" << std::endl ;
            

            
            if(socket_from_id(socket_id).check_blackout(marshalling_scheme, identifier))
            {
                inbox_signal_(marshalling_scheme,
                              identifier,
                              static_cast<const char*>(data)+HEADER_SIZE,
                              size-HEADER_SIZE,
                              socket_id);
            }
        }
        break;
            
            
        default:
            throw(std::runtime_error("Got more parts to the message than expecting (expecting only 1)"));    
            break;
    }
}

bool goby::common::ZeroMQService::poll(long timeout /* = -1 */)
{
    boost::mutex::scoped_lock slock(poll_mutex_);

//    glog.is(DEBUG2) && glog << "Have " << poll_items_.size() << " items to poll" << std::endl ;   
    bool had_events = false;
    zmq::poll (&poll_items_[0], poll_items_.size(), timeout/ZMQ_POLL_DIVISOR);
    for(int i = 0, n = poll_items_.size(); i < n; ++i)
    {
        if (poll_items_[i].revents & ZMQ_POLLIN) 
        {
            int message_part = 0;
            more_t more;
            size_t more_size = sizeof(more_t);
            do {
                /* Create an empty ØMQ message to hold the message part */
                zmq_msg_t part;
                int rc = zmq_msg_init (&part);
                
                if(rc == -1)
                {
                    glog.is(DEBUG1) &&
                        glog << warn << "zmq_msg_init failed" << std::endl ;
                    continue;
                }
                
                /* Block until a message is available to be received from socket */
<<<<<<< HEAD
                rc = zmq_recv (poll_items_[i].socket, &part, 0);
                glog.is(DEBUG3) &&
=======
                rc = zmq_msg_recv (&part, poll_items_[i].socket, 0);
                glog.is(DEBUG3, lock) &&
>>>>>>> 7577b741
                    glog << group(glog_in_group())
                         << "Had event for poll item " << i << std::endl ;
                poll_callbacks_[i](zmq_msg_data(&part), zmq_msg_size(&part), message_part);

                if(rc == -1)
                {
                    glog.is(DEBUG1) &&
                        glog << warn << "zmq_recv failed" << std::endl ;
                    continue;
                }
                
                /* Determine if more message parts are to follow */
                rc = zmq_getsockopt (poll_items_[i].socket, ZMQ_RCVMORE, &more, &more_size);

                if(rc == -1)
                {
                    glog.is(DEBUG1) &&
                        glog << warn << "zmq_getsocketopt failed" << std::endl ;
                    continue;
                }

                zmq_msg_close (&part);
                ++message_part;
            } while (more);
            had_events = true;
        }
    }
    return had_events;
}


std::string goby::common::ZeroMQService::make_header(MarshallingScheme marshalling_scheme,
                                                const std::string& identifier)
{
    std::string zmq_filter;
    
    google::protobuf::uint32 marshalling_int = boost::asio::detail::socket_ops::host_to_network_long(static_cast<google::protobuf::uint32>(marshalling_scheme));
    
    for(int i = 0, n = BITS_IN_UINT32 / BITS_IN_BYTE; i < n; ++i)
    {
        zmq_filter.push_back(marshalling_int & 0xFF);
        marshalling_int >>= BITS_IN_BYTE;
    }
    zmq_filter += identifier + '\0';
    
    return zmq_filter;
}


void goby::common::ZeroMQSocket::set_global_blackout(boost::posix_time::time_duration duration)
{
    glog.is(DEBUG2) &&
        glog << group(ZeroMQService::glog_in_group())
             << "Global blackout set to " << duration << std::endl ;
    global_blackout_ = duration;
    global_blackout_set_ = true;
}


void goby::common::ZeroMQSocket::set_blackout(MarshallingScheme marshalling_scheme,
                                            const std::string& identifier,
                                            boost::posix_time::time_duration duration)            
{
    glog.is(DEBUG2) &&
        glog << group(ZeroMQService::glog_in_group())
             << "Blackout for marshalling scheme: " << marshalling_scheme << " and identifier " << identifier << " set to " << duration << std::endl ;
    blackout_info_[std::make_pair(marshalling_scheme, identifier)] = BlackoutInfo(duration);
    local_blackout_set_ = true;
}

bool goby::common::ZeroMQSocket::check_blackout(MarshallingScheme marshalling_scheme,
                                              const std::string& identifier)
{
    if(!local_blackout_set_ && !global_blackout_set_)
    {
        return true;
    }
    else
    {
        boost::posix_time::ptime this_time = goby::common::goby_time();

        BlackoutInfo& blackout_info = blackout_info_[std::make_pair(marshalling_scheme, identifier)];
        
        const boost::posix_time::ptime& last_post_time =
            blackout_info.last_post_time;
        
        if((local_blackout_set_ && // local blackout
            this_time - last_post_time > blackout_info.blackout_interval))
        {
            blackout_info.last_post_time = this_time;
            return true;
        }
        else if((global_blackout_set_ && // global blackout
                 this_time - last_post_time > global_blackout_)) // fails global blackout
        {
            blackout_info.last_post_time = this_time;
            return true;
        }
        else
        {
            glog.is(DEBUG3) && 
                glog << group(ZeroMQService::glog_in_group())
                     << "Message (marshalling scheme: " << marshalling_scheme
                     << ", identifier: " << identifier << ")" << " is in blackout: this time:"
                     << this_time << ", last time: " << last_post_time << ", global blackout: "
                     << global_blackout_ << ", local blackout: " << blackout_info.blackout_interval
                     << ", difference last and this: " << this_time - last_post_time
                     << std::endl ;
            return false;
        }
    }    
}<|MERGE_RESOLUTION|>--- conflicted
+++ resolved
@@ -395,13 +395,8 @@
                 }
                 
                 /* Block until a message is available to be received from socket */
-<<<<<<< HEAD
-                rc = zmq_recv (poll_items_[i].socket, &part, 0);
+                rc = zmq_msg_recv (&part, poll_items_[i].socket, 0);
                 glog.is(DEBUG3) &&
-=======
-                rc = zmq_msg_recv (&part, poll_items_[i].socket, 0);
-                glog.is(DEBUG3, lock) &&
->>>>>>> 7577b741
                     glog << group(glog_in_group())
                          << "Had event for poll item " << i << std::endl ;
                 poll_callbacks_[i](zmq_msg_data(&part), zmq_msg_size(&part), message_part);
